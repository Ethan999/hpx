--- conflicted
+++ resolved
@@ -16,10 +16,7 @@
     ${documentation_files}
     ${hpx_SOURCE_DIR}/examples/quickstart/hello_world.cpp
     ${hpx_SOURCE_DIR}/examples/quickstart/simplest_hello_world.cpp
-<<<<<<< HEAD
-=======
     ${hpx_SOURCE_DIR}/examples/quickstart/error_handling.cpp
->>>>>>> 751812a1
     ${hpx_SOURCE_DIR}/examples/accumulator/accumulators/server/managed_accumulator.hpp
     ${hpx_SOURCE_DIR}/examples/accumulator/accumulators/stubs/managed_accumulator.hpp
     ${hpx_SOURCE_DIR}/examples/accumulator/accumulators/managed_accumulator.hpp
@@ -53,31 +50,6 @@
 endif()
 
 hpx_quickbook_to_html(hpx
-<<<<<<< HEAD
-    SOURCE hpx.qbk
-    DEPENDENCIES ${DOCUMENTATION_DEPENDENCIES}
-    CATALOG ${CMAKE_CURRENT_BINARY_DIR}/boostbook_catalog.xml
-    XSLTPROC_ARGS --stringparam chunk.section.depth 4
-                  --stringparam chunk.first.sections 1
-                  --stringparam toc.section.depth 3
-                  --stringparam toc.max.depth 3
-                  --stringparam generate.section.toc.level 4
-                  --stringparam boost.image.src images/hpx_0_8.png
-                  --stringparam boost.image.w 323
-                  --stringparam boost.image.h 68
-                  --stringparam boost.image.alt "HPX - High Performance ParalleX"
-    QUICKBOOK_ARGS ${quickbook_fixme_mode})
-
-add_custom_target(docs ALL
-    DEPENDS hpx_HTML.manifest
-    SOURCES ${DOCUMENTATION_FILES})
-
-source_group(Documentation
-    FILES ${DOCUMENTATION_FILES})
-
-set_source_files_properties(${DOCUMENTATION_FILES}
-    PROPERTIES HEADER_FILE_ONLY TRUE)
-=======
   SOURCE hpx.qbk
   DEPENDENCIES ${documentation_dependencies}
   CATALOG ${CMAKE_CURRENT_BINARY_DIR}/boostbook_catalog.xml
@@ -102,4 +74,3 @@
 
 set_source_files_properties(${documentation_files}
   PROPERTIES HEADER_FILE_ONLY TRUE)
->>>>>>> 751812a1
