//  Copyright (c) 2007-2013 Hartmut Kaiser
//  Copyright (c)      2011 Bryce Lelbach
//
//  Distributed under the Boost Software License, Version 1.0. (See accompanying
//  file LICENSE_1_0.txt or copy at http://www.boost.org/LICENSE_1_0.txt)

#include <hpx/config.hpp>
#include <hpx/runtime/parcelset/parcel.hpp>
#include <hpx/runtime/serialization/unique_ptr.hpp>

#include <boost/atomic.hpp>

#include <cstdint>
#include <sstream>
#include <string>

///////////////////////////////////////////////////////////////////////////////
namespace hpx { namespace parcelset
{
<<<<<<< HEAD
=======
    ///////////////////////////////////////////////////////////////////////////
    // generate unique parcel id
    naming::gid_type parcel::generate_unique_id(
        std::uint32_t locality_id_default)
    {
        static boost::atomic<std::uint64_t> id(0);

        error_code ec(lightweight);        // ignore all errors
        std::uint32_t locality_id = hpx::get_locality_id(ec);
        if (locality_id == naming::invalid_locality_id)
            locality_id = locality_id_default;

        naming::gid_type result = naming::get_gid_from_locality_id(locality_id);
        result.set_lsb(++id);
        return result;
    }

>>>>>>> 4afec527
    void parcel::serialize(serialization::input_archive & ar, unsigned)
    {
        ar & data_;
        ar & cont_;
        ar & action_;
    }

    void parcel::serialize(serialization::output_archive & ar, unsigned)
    {
        ar & data_;
        ar & cont_;
        ar & action_;
    }

    ///////////////////////////////////////////////////////////////////////////
    std::ostream& operator<< (std::ostream& os, parcel const& p)
    {
        os << "(" << p.data_.dest_ << ":" << p.data_.addr_ << ":";
        os << p.action_->get_action_name() << ")";

        return os;
    }

    std::string dump_parcel(parcel const& p)
    {
        std::ostringstream os;
        os << p;
        return os.str();
    }
}}
<|MERGE_RESOLUTION|>--- conflicted
+++ resolved
@@ -17,26 +17,6 @@
 ///////////////////////////////////////////////////////////////////////////////
 namespace hpx { namespace parcelset
 {
-<<<<<<< HEAD
-=======
-    ///////////////////////////////////////////////////////////////////////////
-    // generate unique parcel id
-    naming::gid_type parcel::generate_unique_id(
-        std::uint32_t locality_id_default)
-    {
-        static boost::atomic<std::uint64_t> id(0);
-
-        error_code ec(lightweight);        // ignore all errors
-        std::uint32_t locality_id = hpx::get_locality_id(ec);
-        if (locality_id == naming::invalid_locality_id)
-            locality_id = locality_id_default;
-
-        naming::gid_type result = naming::get_gid_from_locality_id(locality_id);
-        result.set_lsb(++id);
-        return result;
-    }
-
->>>>>>> 4afec527
     void parcel::serialize(serialization::input_archive & ar, unsigned)
     {
         ar & data_;
