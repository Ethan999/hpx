--- conflicted
+++ resolved
@@ -43,10 +43,7 @@
 #include <boost/format.hpp>
 
 #include <algorithm>
-<<<<<<< HEAD
-=======
 #include <cstddef>
->>>>>>> d6b1170b
 #include <cstdint>
 #include <memory>
 #include <mutex>
@@ -1061,7 +1058,6 @@
         using util::placeholders::_1;
         using util::placeholders::_2;
 
-<<<<<<< HEAD
 #if defined(HPX_HAVE_PARCELPORT_ACTION_COUNTERS)
         util::function_nonser<std::int64_t(std::string const&, bool)>
             num_parcel_sends(util::bind(
@@ -1168,52 +1164,6 @@
         util::function_nonser<std::int64_t(bool)> buffer_allocate_time_received(
             util::bind(&parcelhandler::get_buffer_allocate_time_received, this,
                 pp_type, _1));
-=======
-        util::function_nonser<std::int64_t(bool)> num_parcel_sends(
-            util::bind(&parcelhandler::get_parcel_send_count, this, pp_type, _1));
-        util::function_nonser<std::int64_t(bool)> num_parcel_receives(
-            util::bind(&parcelhandler::get_parcel_receive_count, this, pp_type, _1));
-
-        util::function_nonser<std::int64_t(bool)> num_message_sends(
-            util::bind(&parcelhandler::get_message_send_count, this, pp_type, _1));
-        util::function_nonser<std::int64_t(bool)> num_message_receives(
-            util::bind(&parcelhandler::get_message_receive_count, this, pp_type, _1));
-
-        util::function_nonser<std::int64_t(bool)> sending_time(
-            util::bind(&parcelhandler::get_sending_time, this, pp_type, _1));
-        util::function_nonser<std::int64_t(bool)> receiving_time(
-            util::bind(&parcelhandler::get_receiving_time, this, pp_type, _1));
-
-        util::function_nonser<std::int64_t(bool)> sending_serialization_time(
-            util::bind(&parcelhandler::get_sending_serialization_time,
-                this, pp_type, _1));
-        util::function_nonser<std::int64_t(bool)> receiving_serialization_time(
-            util::bind(&parcelhandler::get_receiving_serialization_time,
-                this, pp_type, _1));
-
-#if defined(HPX_HAVE_SECURITY)
-        util::function_nonser<std::int64_t(bool)> sending_security_time(
-            util::bind(&parcelhandler::get_sending_security_time, this, pp_type, _1));
-        util::function_nonser<std::int64_t(bool)> receiving_security_time(
-            util::bind(&parcelhandler::get_receiving_security_time, this, pp_type, _1));
-#endif
-        util::function_nonser<std::int64_t(bool)> data_sent(
-            util::bind(&parcelhandler::get_data_sent, this, pp_type, _1));
-        util::function_nonser<std::int64_t(bool)> data_received(
-            util::bind(&parcelhandler::get_data_received, this, pp_type, _1));
-
-        util::function_nonser<std::int64_t(bool)> data_raw_sent(
-            util::bind(&parcelhandler::get_raw_data_sent, this, pp_type, _1));
-        util::function_nonser<std::int64_t(bool)> data_raw_received(
-            util::bind(&parcelhandler::get_raw_data_received, this, pp_type, _1));
-
-        util::function_nonser<std::int64_t(bool)> buffer_allocate_time_sent(
-            util::bind(&parcelhandler::get_buffer_allocate_time_sent,
-                this, pp_type, _1));
-        util::function_nonser<std::int64_t(bool)> buffer_allocate_time_received(
-            util::bind(&parcelhandler::get_buffer_allocate_time_received,
-                this, pp_type, _1));
->>>>>>> d6b1170b
 
         performance_counters::generic_counter_type_data const counter_types[] =
         {
@@ -1468,16 +1418,11 @@
             counter_types, sizeof(counter_types)/sizeof(counter_types[0]));
     }
 
-<<<<<<< HEAD
     // register connection specific performance counters related to connection
     // caches
     void parcelhandler::register_connection_cache_counter_types(
         std::string const& pp_type)
     {
-=======
-        // register connection specific performance counters related to connection
-        // caches
->>>>>>> d6b1170b
         util::function_nonser<std::int64_t(bool)> cache_insertions(
             util::bind(&parcelhandler::get_connection_cache_statistics,
                 this, pp_type, parcelport::connection_cache_insertions, _1));
