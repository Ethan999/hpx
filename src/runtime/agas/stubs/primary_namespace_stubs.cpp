////////////////////////////////////////////////////////////////////////////////
//  Copyright (c) 2011 Bryce Adelstein-Lelbach
//
//  Distributed under the Boost Software License, Version 1.0. (See accompanying
//  file LICENSE_1_0.txt or copy at http://www.boost.org/LICENSE_1_0.txt)
////////////////////////////////////////////////////////////////////////////////

#include <hpx/apply.hpp>
#include <hpx/runtime/agas/stubs/primary_namespace.hpp>
#include <hpx/runtime/serialization/vector.hpp>
#include <hpx/runtime/agas/request.hpp>
#include <hpx/runtime/agas/response.hpp>
#include <hpx/lcos/future.hpp>
#include <hpx/lcos/packaged_action.hpp>

#include <cstdint>
#include <vector>

namespace hpx { namespace agas { namespace stubs
{

template <typename Result>
lcos::future<Result> primary_namespace::service_async(
    naming::id_type const& gid
  , request const& req
  , threads::thread_priority priority
    )
{
    typedef server_type::service_action action_type;

    lcos::packaged_action<action_type, hpx::agas::response> p;
    p.apply_p(gid, priority, req);
    return hpx::make_future<Result>(
            p.get_future(),
            [](hpx::agas::response const& resp)
            {
                return agas::get_response_result<Result>::call(resp);
            }
        );
}

template lcos::future<response>
    primary_namespace::service_async<response>(
        naming::id_type const& gid
      , request const& req
      , threads::thread_priority priority
        );

template lcos::future<bool>
    primary_namespace::service_async<bool>(
        naming::id_type const& gid
      , request const& req
      , threads::thread_priority priority
        );

template lcos::future<std::int64_t>
    primary_namespace::service_async<std::int64_t>(
        naming::id_type const& gid
      , request const& req
      , threads::thread_priority priority
        );

template lcos::future<naming::id_type>
    primary_namespace::service_async<naming::id_type>(
        naming::id_type const& gid
      , request const& req
      , threads::thread_priority priority
        );

template lcos::future<naming::address>
    primary_namespace::service_async<naming::address>(
        naming::id_type const& gid
      , request const& req
      , threads::thread_priority priority
        );

template lcos::future<std::pair<naming::id_type, naming::address> >
    primary_namespace::service_async<std::pair<naming::id_type, naming::address> >(
    naming::id_type const& gid
  , request const& req
  , threads::thread_priority priority
    );

void primary_namespace::service_non_blocking(
    naming::id_type const& gid
  , request const& req
  , parcel_sent_func const& cb
  , threads::thread_priority priority
    )
{
    typedef server_type::service_action action_type;
    hpx::apply_p_cb<action_type>(gid, priority, cb, req);
}

void primary_namespace::service_non_blocking(
    naming::id_type const& gid
  , request const& req
  , threads::thread_priority priority
    )
{
    typedef server_type::service_action action_type;
    hpx::apply_p<action_type>(gid, priority, req);
}

std::vector<response> primary_namespace::bulk_service(
    naming::id_type const& gid
  , std::vector<request> const& reqs
  , threads::thread_priority priority
  , error_code& ec
    )
{
    typedef server_type::bulk_service_action action_type;

    lcos::packaged_action<action_type> p;
    p.apply_p(launch::async, gid, priority, reqs);
    return p.get_future().get(ec);
}

lcos::future<std::vector<response> >
    primary_namespace::bulk_service_async(
        naming::id_type const& gid
<<<<<<< HEAD
      , std::vector<request> const& reqs
      , parcel_sent_func const& cb
=======
      , std::vector<request> reqs
>>>>>>> 891efddb
      , threads::thread_priority priority
        )
{
    typedef server_type::bulk_service_action action_type;

    lcos::packaged_action<action_type> p;
<<<<<<< HEAD
    p.apply_p_cb(launch::async, gid, priority, cb, reqs);
=======
    p.apply_p(gid, priority, std::move(reqs));
>>>>>>> 891efddb
    return p.get_future();
}

void primary_namespace::bulk_service_non_blocking(
   naming::id_type const& gid
<<<<<<< HEAD
  , std::vector<request> const& reqs
  , parcel_sent_func const& cb
=======
  , std::vector<request> reqs
>>>>>>> 891efddb
  , threads::thread_priority priority
    )
{
    typedef server_type::bulk_service_action action_type;
<<<<<<< HEAD
    hpx::apply_p_cb<action_type>(gid, priority, cb, reqs);
=======
    hpx::apply_p<action_type>(gid, priority, std::move(reqs));
>>>>>>> 891efddb
}

}}}
<|MERGE_RESOLUTION|>--- conflicted
+++ resolved
@@ -84,12 +84,13 @@
 void primary_namespace::service_non_blocking(
     naming::id_type const& gid
   , request const& req
-  , parcel_sent_func const& cb
+  , util::function_nonser<void(boost::system::error_code const&,
+        parcelset::parcel const&)> const& f
   , threads::thread_priority priority
     )
 {
     typedef server_type::service_action action_type;
-    hpx::apply_p_cb<action_type>(gid, priority, cb, req);
+    hpx::apply_p_cb<action_type>(gid, priority, f, req);
 }
 
 void primary_namespace::service_non_blocking(
@@ -102,60 +103,28 @@
     hpx::apply_p<action_type>(gid, priority, req);
 }
 
-std::vector<response> primary_namespace::bulk_service(
-    naming::id_type const& gid
-  , std::vector<request> const& reqs
-  , threads::thread_priority priority
-  , error_code& ec
-    )
-{
-    typedef server_type::bulk_service_action action_type;
-
-    lcos::packaged_action<action_type> p;
-    p.apply_p(launch::async, gid, priority, reqs);
-    return p.get_future().get(ec);
-}
-
 lcos::future<std::vector<response> >
     primary_namespace::bulk_service_async(
         naming::id_type const& gid
-<<<<<<< HEAD
-      , std::vector<request> const& reqs
-      , parcel_sent_func const& cb
-=======
       , std::vector<request> reqs
->>>>>>> 891efddb
       , threads::thread_priority priority
         )
 {
     typedef server_type::bulk_service_action action_type;
 
     lcos::packaged_action<action_type> p;
-<<<<<<< HEAD
-    p.apply_p_cb(launch::async, gid, priority, cb, reqs);
-=======
     p.apply_p(gid, priority, std::move(reqs));
->>>>>>> 891efddb
     return p.get_future();
 }
 
 void primary_namespace::bulk_service_non_blocking(
    naming::id_type const& gid
-<<<<<<< HEAD
-  , std::vector<request> const& reqs
-  , parcel_sent_func const& cb
-=======
   , std::vector<request> reqs
->>>>>>> 891efddb
   , threads::thread_priority priority
     )
 {
     typedef server_type::bulk_service_action action_type;
-<<<<<<< HEAD
-    hpx::apply_p_cb<action_type>(gid, priority, cb, reqs);
-=======
     hpx::apply_p<action_type>(gid, priority, std::move(reqs));
->>>>>>> 891efddb
 }
 
 }}}
