////////////////////////////////////////////////////////////////////////////////
//  Copyright (c) 2011 Bryce Adelstein-Lelbach
//  Copyright (c) 2011-2016 Hartmut Kaiser
//  Copyright (c) 2016 Parsa Amini
//  Copyright (c) 2016 Thomas Heller
//
//  Distributed under the Boost Software License, Version 1.0. (See accompanying
//  file LICENSE_1_0.txt or copy at http://www.boost.org/LICENSE_1_0.txt)
////////////////////////////////////////////////////////////////////////////////

#include <hpx/config.hpp>
#include <hpx/exception.hpp>
#include <hpx/runtime.hpp>
#include <hpx/apply.hpp>
#include <hpx/traits/component_supports_migration.hpp>
#include <hpx/traits/action_was_object_migrated.hpp>
#include <hpx/runtime/agas/addressing_service.hpp>
#include <hpx/runtime/agas/big_boot_barrier.hpp>
#include <hpx/runtime/agas/component_namespace.hpp>
#include <hpx/runtime/agas/locality_namespace.hpp>
#include <hpx/runtime/agas/primary_namespace.hpp>
#include <hpx/runtime/agas/symbol_namespace.hpp>
#include <hpx/runtime/agas/server/component_namespace.hpp>
#include <hpx/runtime/agas/server/locality_namespace.hpp>
#include <hpx/runtime/agas/server/primary_namespace.hpp>
#include <hpx/runtime/agas/server/symbol_namespace.hpp>
#include <hpx/runtime/agas/detail/bootstrap_service_client.hpp>
#include <hpx/runtime/agas/detail/hosted_service_client.hpp>
#include <hpx/runtime/find_localities.hpp>
#include <hpx/runtime/naming/split_gid.hpp>
#include <hpx/util/bind.hpp>
#include <hpx/util/logging.hpp>
#include <hpx/util/runtime_configuration.hpp>
#include <hpx/util/safe_lexical_cast.hpp>
#include <hpx/util/assert.hpp>
#include <hpx/util/register_locks.hpp>
#include <hpx/util/unlock_guard.hpp>
#include <hpx/performance_counters/counters.hpp>
#include <hpx/performance_counters/counter_creators.hpp>
#include <hpx/performance_counters/manage_counter_type.hpp>
#include <hpx/lcos/wait_all.hpp>
#include <hpx/lcos/broadcast.hpp>

#include <boost/format.hpp>
#include <boost/icl/closed_interval.hpp>

#include <cstdint>
#include <map>
#include <memory>
#include <mutex>
#include <string>
#include <vector>

namespace hpx { namespace agas
{
struct addressing_service::gva_cache_key
{ // {{{ gva_cache_key implementation
  private:
    typedef boost::icl::closed_interval<naming::gid_type, std::less>
        key_type;

    key_type key_;

  public:
    gva_cache_key()
      : key_()
    {}

    explicit gva_cache_key(
        naming::gid_type const& id_
      , boost::uint64_t count_ = 1
        )
      : key_(naming::detail::get_stripped_gid(id_)
           , naming::detail::get_stripped_gid(id_) + (count_ - 1))
    {
        HPX_ASSERT(count_);
    }

    naming::gid_type get_gid() const
    {
        return boost::icl::lower(key_);
    }

    boost::uint64_t get_count() const
    {
        naming::gid_type const size = boost::icl::length(key_);
        HPX_ASSERT(size.get_msb() == 0);
        return size.get_lsb();
    }

    friend bool operator<(
        gva_cache_key const& lhs
      , gva_cache_key const& rhs
        )
    {
        return boost::icl::exclusive_less(lhs.key_, rhs.key_);
    }

    friend bool operator==(
        gva_cache_key const& lhs
      , gva_cache_key const& rhs
        )
    {
        // Direct hit
        if(lhs.key_ == rhs.key_)
            return true;

        // Is lhs in rhs?
        if (1 == lhs.get_count() && 1 != rhs.get_count())
            return boost::icl::contains(rhs.key_, lhs.key_);

        // Is rhs in lhs?
        else if (1 != lhs.get_count() && 1 == rhs.get_count())
            return boost::icl::contains(lhs.key_, rhs.key_);

        return false;
    }
}; // }}}

addressing_service::addressing_service(
    parcelset::parcelhandler& ph
  , util::runtime_configuration const& ini_
  , runtime_mode runtime_type_
    )
  : gva_cache_(new gva_cache_type)
  , console_cache_(naming::invalid_locality_id)
  , max_refcnt_requests_(ini_.get_agas_max_pending_refcnt_requests())
  , refcnt_requests_count_(0)
  , enable_refcnt_caching_(true)
  , refcnt_requests_(new refcnt_requests_type)
  , service_type(ini_.get_agas_service_mode())
  , runtime_type(runtime_type_)
  , caching_(ini_.get_agas_caching_mode())
  , range_caching_(caching_ ? ini_.get_agas_range_caching_mode() : false)
  , action_priority_(ini_.get_agas_dedicated_server() ?
        threads::thread_priority_normal : threads::thread_priority_boost)
  , rts_lva_(0)
  , mem_lva_(0)
  , state_(state_starting)
  , locality_()
{ // {{{
    std::shared_ptr<parcelset::parcelport> pp = ph.get_bootstrap_parcelport();
    create_big_boot_barrier(pp ? pp.get() : 0, ph.endpoints(), ini_);

    if (caching_)
        gva_cache_->reserve(ini_.get_agas_local_cache_size());

    if (service_type == service_mode_bootstrap)
    {
        launch_bootstrap(pp, ph.endpoints(), ini_);
    }
} // }}}

void addressing_service::initialize(parcelset::parcelhandler& ph,
    boost::uint64_t rts_lva, boost::uint64_t mem_lva)
{ // {{{
    rts_lva_ = rts_lva;
    mem_lva_ = mem_lva;

    // now, boot the parcel port
    std::shared_ptr<parcelset::parcelport> pp = ph.get_bootstrap_parcelport();
    if(pp)
        pp->run(false);

    if (service_type == service_mode_bootstrap)
    {
        get_big_boot_barrier().wait_bootstrap();
    }
    else
    {
        launch_hosted();
        get_big_boot_barrier().wait_hosted(
            pp->get_locality_name(),
            client_->get_primary_ns_ptr(), client_->get_symbol_ns_ptr());
    }

    set_status(state_running);
} // }}}

naming::address::address_type
addressing_service::get_hosted_primary_ns_ptr() const
{
    HPX_ASSERT(!is_bootstrap());
    return client_->get_primary_ns_ptr();
}

naming::address::address_type
addressing_service::get_hosted_symbol_ns_ptr() const
{
    HPX_ASSERT(!is_bootstrap());
    return client_->get_symbol_ns_ptr();
}

naming::address::address_type
addressing_service::get_bootstrap_locality_ns_ptr() const
{
    HPX_ASSERT(is_bootstrap());
    return client_->get_locality_ns_ptr();
}

naming::address::address_type
addressing_service::get_bootstrap_primary_ns_ptr() const
{
    HPX_ASSERT(is_bootstrap());
    return client_->get_primary_ns_ptr();
}

naming::address::address_type
addressing_service::get_bootstrap_component_ns_ptr() const
{
    HPX_ASSERT(is_bootstrap());
    return client_->get_component_ns_ptr();
}

naming::address::address_type
addressing_service::get_bootstrap_symbol_ns_ptr() const
{
    HPX_ASSERT(is_bootstrap());
    return client_->get_symbol_ns_ptr();
}

namespace detail
{
    boost::uint32_t get_number_of_pus_in_cores(boost::uint32_t num_cores);
}

void addressing_service::launch_bootstrap(
    std::shared_ptr<parcelset::parcelport> const& pp
  , parcelset::endpoints_type const & endpoints
  , util::runtime_configuration const& ini_
    )
{ // {{{
    std::shared_ptr<detail::bootstrap_service_client> bootstrap_client =
        std::make_shared<detail::bootstrap_service_client>();

    client_ = std::static_pointer_cast<detail::agas_service_client>(
        bootstrap_client);

    runtime& rt = get_runtime();

    naming::gid_type const here =
        naming::get_gid_from_locality_id(HPX_AGAS_BOOTSTRAP_PREFIX);

    // store number of cores used by other processes
    boost::uint32_t cores_needed = rt.assign_cores();
    boost::uint32_t first_used_core = rt.assign_cores(
        pp ? pp->get_locality_name() : "", cores_needed);

    util::runtime_configuration& cfg = rt.get_config();
    cfg.set_first_used_core(first_used_core);
    HPX_ASSERT(pp ? pp->here() == pp->agas_locality(cfg) : true);
    rt.assign_cores();

    naming::gid_type const locality_gid = bootstrap_locality_namespace_gid();
    gva locality_gva(here,
        server::locality_namespace::get_component_type(), 1U,
            client_->get_locality_ns_ptr());
    locality_ns_addr_ = naming::address(here,
        server::locality_namespace::get_component_type(),
            client_->get_locality_ns_ptr());

    naming::gid_type const primary_gid = bootstrap_primary_namespace_gid();
    gva primary_gva(here,
        server::primary_namespace::get_component_type(), 1U,
            client_->get_primary_ns_ptr());
    primary_ns_addr_ = naming::address(here,
        server::primary_namespace::get_component_type(),
            client_->get_primary_ns_ptr());

    naming::gid_type const component_gid = bootstrap_component_namespace_gid();
    gva component_gva(here,
        server::component_namespace::get_component_type(), 1U,
            client_->get_component_ns_ptr());
    component_ns_addr_ = naming::address(here,
        server::component_namespace::get_component_type(),
            client_->get_component_ns_ptr());

    naming::gid_type const symbol_gid = bootstrap_symbol_namespace_gid();
    gva symbol_gva(here,
        server::symbol_namespace::get_component_type(), 1U,
            client_->get_symbol_ns_ptr());
    symbol_ns_addr_ = naming::address(here,
        server::symbol_namespace::get_component_type(),
            client_->get_symbol_ns_ptr());

    set_local_locality(here);
    rt.get_config().parse("assigned locality",
        boost::str(boost::format("hpx.locality!=%1%")
                  % naming::get_locality_id_from_gid(here)));

    boost::uint32_t num_threads = hpx::util::get_entry_as<boost::uint32_t>(
        ini_, "hpx.os_threads", 1u);
    request locality_req(locality_ns_allocate, endpoints, 4, num_threads); //-V112
    client_->service_locality(locality_req, action_priority_, throws);

    naming::gid_type runtime_support_gid1(here);
    runtime_support_gid1.set_lsb(rt.get_runtime_support_lva());
    naming::gid_type runtime_support_gid2(here);
    runtime_support_gid2.set_lsb(std::uint64_t(0));

    gva runtime_support_address(here
      , components::get_component_type<components::server::runtime_support>()
      , 1U, rt.get_runtime_support_lva());

    request reqs[] =
    {
        request(primary_ns_bind_gid, locality_gid, locality_gva
          , naming::get_locality_from_gid(locality_gid))
      , request(primary_ns_bind_gid, primary_gid, primary_gva
          , naming::get_locality_from_gid(primary_gid))
      , request(primary_ns_bind_gid, component_gid, component_gva
          , naming::get_locality_from_gid(component_gid))
      , request(primary_ns_bind_gid, symbol_gid, symbol_gva
          , naming::get_locality_from_gid(symbol_gid))
    };

    for (std::size_t i = 0; i < (sizeof(reqs) / sizeof(request)); ++i)
        client_->service_primary(reqs[i], throws);

    register_name("/0/agas/locality#0", here);
    if (is_console())
        register_name("/0/locality#console", here);

    naming::gid_type lower, upper;
    get_id_range(HPX_INITIAL_GID_RANGE, lower, upper);
    rt.get_id_pool().set_range(lower, upper);
} // }}}

void addressing_service::launch_hosted()
{
    std::shared_ptr<detail::hosted_service_client> booststrap_hosted =
        std::make_shared<detail::hosted_service_client>();

    client_ = std::static_pointer_cast<detail::agas_service_client>(
            booststrap_hosted);
}

void addressing_service::adjust_local_cache_size(std::size_t cache_size)
{ // {{{
    // adjust the local AGAS cache size for the number of worker threads and
    // create the hierarchy based on the topology
    if (caching_)
    {
        std::size_t previous = gva_cache_->size();
            gva_cache_->reserve(cache_size);

        LAGAS_(info) << (boost::format(
            "addressing_service::adjust_local_cache_size, previous size: %1%, "
            "new size: %3%")
            % previous % cache_size);
    }
} // }}}

void addressing_service::set_local_locality(naming::gid_type const& g)
{
    locality_ = g;
    client_->set_local_locality(g);
}

response addressing_service::service(
    request const& req
  , error_code& ec
    )
{ // {{{
    return client_->service(req, action_priority_, ec);
} // }}}

std::vector<response> addressing_service::bulk_service(
    std::vector<request> const& req
  , error_code& ec
    )
{ // {{{
    // FIXME: For now, we just send it to the primary namespace, assuming that
    // most requests will end up there anyways. The primary namespace will
    // route the requests to other namespaces (and the other namespaces would
    // also route requests intended for the primary namespace).
    return client_->service_primary_bulk(req, ec);
} // }}}

bool addressing_service::register_locality(
    parcelset::endpoints_type const & endpoints
  , naming::gid_type& prefix
  , boost::uint32_t num_threads
  , error_code& ec
    )
{ // {{{
    try {
        request req(locality_ns_allocate, endpoints, 0, num_threads, prefix);
        response rep = client_->service_locality(req, action_priority_, ec);

        if (ec || (success != rep.get_status()))
            return false;

        prefix = naming::get_gid_from_locality_id(rep.get_locality_id());

        {
            std::lock_guard<mutex_type> l(resolved_localities_mtx_);
            std::pair<resolved_localities_type::iterator, bool> res
                = resolved_localities_.insert(std::make_pair(
                    prefix
                  , endpoints
                ));
            HPX_ASSERT(res.second);
        }

        return true;
    }
    catch (hpx::exception const& e) {
        HPX_RETHROWS_IF(ec, e, "addressing_service::register_locality");
        return false;
    }
} // }}}

void addressing_service::register_console(parcelset::endpoints_type const & eps)
{
    std::lock_guard<mutex_type> l(resolved_localities_mtx_);
    std::pair<resolved_localities_type::iterator, bool> res
        = resolved_localities_.insert(std::make_pair(
            naming::get_gid_from_locality_id(0)
          , eps
        ));
    HPX_ASSERT(res.second);
}

bool addressing_service::has_resolved_locality(
    naming::gid_type const & gid
    )
{ // {{{
    std::unique_lock<mutex_type> l(resolved_localities_mtx_);
    return resolved_localities_.find(gid) != resolved_localities_.end();
} // }}}

parcelset::endpoints_type const & addressing_service::resolve_locality(
    naming::gid_type const & gid
  , error_code& ec
    )
{ // {{{
    std::unique_lock<mutex_type> l(resolved_localities_mtx_);
    resolved_localities_type::iterator it = resolved_localities_.find(gid);
    if (it == resolved_localities_.end())
    {
        // The locality hasn't been requested to be resolved yet. Do it now.
        parcelset::endpoints_type endpoints;
        request req(locality_ns_resolve_locality, gid);

        {
                hpx::util::unlock_guard<std::unique_lock<mutex_type> > ul(l);
                future<parcelset::endpoints_type> endpoints_future =
                client_->get_endpoints(req, action_priority_, ec);

                if (0 == threads::get_self_ptr())
                {
                    // this should happen only during bootstrap
                    HPX_ASSERT(hpx::is_starting());

                    while(!endpoints_future.is_ready())
                        /**/;
                }

                endpoints = endpoints_future.get(ec);
            }

            // Search again ... might have been added by a different thread already
            it = resolved_localities_.find(gid);

        if (it == resolved_localities_.end())
        {
            if(HPX_UNLIKELY(!util::insert_checked(resolved_localities_.insert(
                    std::make_pair(
                        gid
                      , endpoints
                    )
                ), it)))
            {
                l.unlock();

                HPX_THROWS_IF(ec, internal_server_error
                  , "addressing_service::resolve_locality"
                  , "resolved locality insertion failed "
                    "due to a locking error or memory corruption");
                return resolved_localities_[naming::invalid_gid];
            }
        }
    }
    return it->second;
} // }}}

// TODO: We need to ensure that the locality isn't unbound while it still holds
// referenced objects.
bool addressing_service::unregister_locality(
    naming::gid_type const & gid
  , error_code& ec
    )
{ // {{{
    try {
        request req(locality_ns_free, gid);

        client_->unregister_server(req, action_priority_, ec);

        remove_resolved_locality(gid);
        return true;
    }
    catch (hpx::exception const& e) {
        HPX_RETHROWS_IF(ec, e, "addressing_service::unregister_locality");
        return false;
    }
} // }}}

void addressing_service::remove_resolved_locality(naming::gid_type const& gid)
{
    std::lock_guard<mutex_type> l(resolved_localities_mtx_);
    resolved_localities_type::iterator it = resolved_localities_.find(gid);
    if(it != resolved_localities_.end())
        resolved_localities_.erase(it);
}


bool addressing_service::get_console_locality(
    naming::gid_type& prefix
  , error_code& ec
    )
{ // {{{
    try {
        if (get_status() != state_running)
        {
            if (&ec != &throws)
                ec = make_success_code();
            return false;
        }

        if (is_console())
        {
            prefix = get_local_locality();
            if (&ec != &throws)
                ec = make_success_code();
            return true;
        }

        {
            std::lock_guard<mutex_type> lock(console_cache_mtx_);

            if (console_cache_ != naming::invalid_locality_id)
            {
                prefix = naming::get_gid_from_locality_id(console_cache_);
                if (&ec != &throws)
                    ec = make_success_code();
                return true;
            }
        }

        std::string key("/0/locality#console");

        request req(symbol_ns_resolve, key);
        response rep = client_->service_locality(req, action_priority_, ec);

        if (!ec && (rep.get_gid() != naming::invalid_gid) &&
            (rep.get_status() == success))
        {
            prefix = rep.get_gid();
            boost::uint32_t console = naming::get_locality_id_from_gid(prefix);

            {
                std::lock_guard<mutex_type> lock(console_cache_mtx_);
                if (console_cache_ == naming::invalid_locality_id) {
                    console_cache_ = console;
                }
                else {
                    HPX_ASSERT(console_cache_ == console);
                }
            }

            LAGAS_(debug) <<
                ( boost::format(
                  "addressing_server::get_console_locality, "
                  "caching console locality, prefix(%1%)")
                % console);

            return true;
        }

        return false;
    }
    catch (hpx::exception const& e) {
        HPX_RETHROWS_IF(ec, e, "addressing_service::get_console_locality");
        return false;
    }
} // }}}

bool addressing_service::get_localities(
    std::vector<naming::gid_type>& locality_ids
  , components::component_type type
  , error_code& ec
    )
{ // {{{ get_locality_ids implementation
    try {
        if (type != components::component_invalid)
        {
            request req(component_ns_resolve_id, type);
            response rep = client_->service_component(req, action_priority_, ec);

            if (ec || (success != rep.get_status()))
                return false;

            const std::vector<boost::uint32_t> p = rep.get_localities();

            if (!p.size())
                return false;

            locality_ids.clear();
            for (std::size_t i = 0; i < p.size(); ++i)
                locality_ids.push_back(naming::get_gid_from_locality_id(p[i]));

            return true;
        }

        else
        {
            request req(locality_ns_localities);
            response rep = client_->service_locality(req, action_priority_, ec);

            if (ec || (success != rep.get_status()))
                return false;

            const std::vector<boost::uint32_t> p = rep.get_localities();

            if (!p.size())
                return false;

            locality_ids.clear();
            for (std::size_t i = 0; i < p.size(); ++i)
                locality_ids.push_back(naming::get_gid_from_locality_id(p[i]));

            return true;
        }
    }
    catch (hpx::exception const& e) {
        HPX_RETHROWS_IF(ec, e, "addressing_service::get_locality_ids");
        return false;
    }
} // }}}

std::map<naming::gid_type, parcelset::endpoints_type>
    addressing_service::get_resolved_localities(error_code& ec)
{ // {{{ get_resolved_localities_async implementation
    request req(locality_ns_resolved_localities);
    response rep = client_->service_locality(req, action_priority_, ec);

    if(ec || success != rep.get_status())
    {
        HPX_THROWS_IF(ec, internal_server_error
          , "addressing_service::get_reolved_localities"
          , "unable to received resolved the locality endpoints");
        return std::map<naming::gid_type, parcelset::endpoints_type>();
    }
    return rep.get_resolved_localities();
} //}}}

///////////////////////////////////////////////////////////////////////////////
boost::uint32_t addressing_service::get_num_localities(
    components::component_type type
  , error_code& ec
    )
{ // {{{ get_num_localities implementation
    try {
        if (type == components::component_invalid)
        {
            request req(locality_ns_num_localities, type);
            response rep = client_->service_locality(req, action_priority_, ec);

            if (ec || (success != rep.get_status()))
                return boost::uint32_t(-1);

            return rep.get_num_localities();
        }

        request req(component_ns_num_localities, type);
        response rep = client_->service_component(req, action_priority_, ec);

        if (ec || (success != rep.get_status()))
            return boost::uint32_t(-1);

        return rep.get_num_localities();
    }
    catch (hpx::exception const& e) {
        HPX_RETHROWS_IF(ec, e, "addressing_service::get_num_localities");
    }
    return boost::uint32_t(-1);
} // }}}

lcos::future<boost::uint32_t> addressing_service::get_num_localities_async(
    components::component_type type
    )
{ // {{{ get_num_localities implementation
    if (type == components::component_invalid)
    {
        naming::id_type const target = bootstrap_locality_namespace_id();
        request req(locality_ns_num_localities, type);
        return stubs::locality_namespace::service_async<std::uint32_t>(target, req);
    }

    naming::id_type const target = bootstrap_component_namespace_id();
    request req(component_ns_num_localities, type);
    return stubs::component_namespace::service_async<std::uint32_t>(target, req);
} // }}}

///////////////////////////////////////////////////////////////////////////////
boost::uint32_t addressing_service::get_num_overall_threads(
    error_code& ec
    )
{ // {{{ get_num_overall_threads implementation
    try {
        request req(locality_ns_num_threads);
        response rep = client_->service_locality(req, action_priority_, ec);

        if (ec || (success != rep.get_status()))
            return boost::uint32_t(0);

        return rep.get_num_overall_threads();
    }
    catch (hpx::exception const& e) {
        HPX_RETHROWS_IF(ec, e, "addressing_service::get_num_overall_threads");
    }
    return boost::uint32_t(0);
} // }}}

lcos::future<boost::uint32_t> addressing_service::get_num_overall_threads_async()
{ // {{{
    naming::id_type const target = bootstrap_locality_namespace_id();
    request req(locality_ns_num_threads);
    return stubs::locality_namespace::service_async<std::uint32_t>(target, req);
} // }}}

std::vector<boost::uint32_t> addressing_service::get_num_threads(
    error_code& ec
    )
{ // {{{ get_num_threads implementation
    try {
        request req(locality_ns_num_threads);
        response rep = client_->service_locality(req, action_priority_, ec);

        if (ec || (success != rep.get_status()))
            return std::vector<boost::uint32_t>();

        return rep.get_num_threads();
    }
    catch (hpx::exception const& e) {
        HPX_RETHROWS_IF(ec, e, "addressing_service::get_num_threads");
    }
    return std::vector<boost::uint32_t>();
} // }}}

lcos::future<std::vector<boost::uint32_t> > addressing_service::get_num_threads_async()
{ // {{{
    naming::id_type const target = bootstrap_locality_namespace_id();
    request req(locality_ns_num_threads);
    return stubs::locality_namespace::service_async<
        std::vector<boost::uint32_t> >(target, req);
} // }}}

///////////////////////////////////////////////////////////////////////////////
components::component_type addressing_service::get_component_id(
    std::string const& name
  , error_code& ec
    )
{ /// {{{
    try {
        request req(component_ns_bind_name, name);
        response rep = client_->service_component(req, action_priority_, ec);

        if (ec || (success != rep.get_status()))
            return components::component_invalid;

        return rep.get_component_type();
    }
    catch (hpx::exception const& e) {
        HPX_RETHROWS_IF(ec, e, "addressing_service::get_component_id");
        return components::component_invalid;
    }
} // }}}

void addressing_service::iterate_types(
    iterate_types_function_type const& f
  , error_code& ec
    )
{ // {{{
    try {
        request req(component_ns_iterate_types, f);

        client_->service_component(req, action_priority_, ec);
    }
    catch (hpx::exception const& e) {
        HPX_RETHROWS_IF(ec, e, "addressing_service::iterate_types");
    }
} // }}}

std::string addressing_service::get_component_type_name(
    components::component_type id
  , error_code& ec
    )
{ // {{{
    try {
        request req(component_ns_get_component_type_name, id);
        response rep = client_->service_component(req, action_priority_, ec);

        return rep.get_component_typename();
    }
    catch (hpx::exception const& e) {
        HPX_RETHROWS_IF(ec, e, "addressing_service::iterate_types");
    }
    return "<unknown>";
} // }}}

components::component_type addressing_service::register_factory(
    boost::uint32_t prefix
  , std::string const& name
  , error_code& ec
    )
{ // {{{
    try {
        request req(component_ns_bind_prefix, name, prefix);
        response rep = client_->service_component(req, action_priority_, ec);

        if (ec || (success != rep.get_status() && no_success != rep.get_status()))
            return components::component_invalid;

        return rep.get_component_type();
    }
    catch (hpx::exception const& e) {
        HPX_RETHROWS_IF(ec, e, "addressing_service::register_factory");
        return components::component_invalid;
    }
} // }}}

///////////////////////////////////////////////////////////////////////////////
bool addressing_service::get_id_range(
    boost::uint64_t count
  , naming::gid_type& lower_bound
  , naming::gid_type& upper_bound
  , error_code& ec
    )
{ // {{{ get_id_range implementation
    try {
        // parcelset::endpoints_type() is an obsolete, dummy argument
        request req(primary_ns_allocate
          , parcelset::endpoints_type()
          , count
          , boost::uint32_t(-1));
        response rep = client_->service_primary(req, ec);

        error const s = rep.get_status();

        if (ec || (success != s && repeated_request != s))
            return false;

        lower_bound = rep.get_lower_bound();
        upper_bound = rep.get_upper_bound();

        return success == s;
    }
    catch (hpx::exception const& e) {
        HPX_RETHROWS_IF(ec, e, "addressing_service::get_id_range");
        return false;
    }
} // }}}

bool addressing_service::bind_range_local(
    naming::gid_type const& lower_id
  , boost::uint64_t count
  , naming::address const& baseaddr
  , boost::uint64_t offset
  , error_code& ec
    )
{ // {{{ bind_range implementation
    try {
        naming::gid_type const& prefix = baseaddr.locality_;

        // Create a global virtual address from the legacy calling convention
        // parameters
        gva const g(prefix, baseaddr.type_, count, baseaddr.address_, offset);

        request req(primary_ns_bind_gid, lower_id, g,
            naming::get_locality_from_gid(lower_id));
        response rep = client_->service_primary(req, ec);

        error const s = rep.get_status();

        if (ec || (success != s && repeated_request != s))
            return false;

        if (range_caching_)
        {
            // Put the range into the cache.
            update_cache_entry(lower_id, g, ec);
        }
        else
        {
            // Only put the first GID in the range into the cache
            gva const first_g = g.resolve(lower_id, lower_id);
            update_cache_entry(lower_id, first_g, ec);
        }

        if (ec)
            return false;

        return true;
    }
    catch (hpx::exception const& e) {
        HPX_RETHROWS_IF(ec, e, "addressing_service::bind_range_local");
        return false;
    }
} // }}}

bool addressing_service::bind_postproc(
    future<response> f, naming::gid_type const& lower_id, gva const& g
    )
{
    response rep = f.get();
    error const s = rep.get_status();
    if (success != s && repeated_request != s)
        return false;

    if(range_caching_)
    {
        // Put the range into the cache.
        update_cache_entry(lower_id, g);
    }
    else
    {
        // Only put the first GID in the range into the cache
        gva const first_g = g.resolve(lower_id, lower_id);
        update_cache_entry(lower_id, first_g);
    }

    return true;
}

hpx::future<bool> addressing_service::bind_range_async(
    naming::gid_type const& lower_id
  , boost::uint64_t count
  , naming::address const& baseaddr
  , boost::uint64_t offset
  , naming::gid_type const& locality
    )
{
    // ask server
    naming::gid_type const& prefix = baseaddr.locality_;

    // Create a global virtual address from the legacy calling convention
    // parameters.
    gva const g(prefix, baseaddr.type_, count, baseaddr.address_, offset);

    naming::id_type target(
        stubs::primary_namespace::get_service_instance(lower_id)
      , naming::id_type::unmanaged);

    naming::gid_type id(
        naming::detail::get_stripped_gid_except_dont_cache(lower_id));

    request req(primary_ns_bind_gid, id, g, locality);
    response rep;

    using util::placeholders::_1;
    future<response> f =
        stubs::primary_namespace::service_async<response>(target, req);
    return f.then(util::bind(
            util::one_shot(&addressing_service::bind_postproc),
            this, _1, id, g
        ));
}

hpx::future<naming::address> addressing_service::unbind_range_async(
    naming::gid_type const& lower_id
  , boost::uint64_t count
    )
{
    agas::request req(primary_ns_unbind_gid,
        naming::detail::get_stripped_gid(lower_id), count);
    naming::id_type service_target(
        agas::stubs::primary_namespace::get_service_instance(lower_id)
      , naming::id_type::unmanaged);

    return stubs::primary_namespace::service_async<naming::address>(
        service_target, req);
}

bool addressing_service::unbind_range_local(
    naming::gid_type const& lower_id
  , boost::uint64_t count
  , naming::address& addr
  , error_code& ec
    )
{ // {{{ unbind_range implementation
    try {
        request req(primary_ns_unbind_gid,
            naming::detail::get_stripped_gid(lower_id), count);
        response rep;

        // if this id is managed by another locality, forward the request
        if (get_status() == state_running &&
            naming::get_locality_id_from_gid(lower_id) !=
                naming::get_locality_id_from_gid(locality_))
        {
            naming::id_type target(
                stubs::primary_namespace::get_service_instance(lower_id)
              , naming::id_type::unmanaged);

            rep = stubs::primary_namespace::service(
                target, req, threads::thread_priority_default, ec);
        }
        else
        {
            rep = client_->service_primary(req, ec);
        }

        if (ec || (success != rep.get_status()))
            return false;

        gva const& gaddr = rep.get_gva();
        addr.locality_ = gaddr.prefix;
        addr.type_ = gaddr.type;
        addr.address_ = gaddr.lva();

        return true;
    }
    catch (hpx::exception const& e) {
        HPX_RETHROWS_IF(ec, e, "addressing_service::unbind_range_local");
        return false;
    }
} // }}}

/// This function will test whether the given address refers to an object
/// living on the locality of the caller. We rely completely on the local AGAS
/// cache and local AGAS instance, assuming that everything which is not in
/// the cache is not local.

// bool addressing_service::is_local_address(
//     naming::gid_type const& id
//   , naming::address& addr
//   , error_code& ec
//     )
// {
//     // Resolve the address of the GID.
//
//     // NOTE: We do not throw here for a reason; it is perfectly valid for the
//     // GID to not be found in the local AGAS instance.
//     if (!resolve(id, addr, ec) || ec)
//         return false;
//
//     return addr.locality_ == get_here();
// }

bool addressing_service::is_local_address_cached(
    naming::gid_type const& gid
  , naming::address& addr
  , error_code& ec
    )
{
    // Assume non-local operation if the gid is known to have been migrated
    naming::gid_type id(naming::detail::get_stripped_gid_except_dont_cache(gid));

    {
        std::lock_guard<mutex_type> lock(migrated_objects_mtx_);
        if (was_object_migrated_locked(id))
        {
            if (&ec != &throws)
                ec = make_success_code();
            return false;
        }
    }

    // Try to resolve the address of the GID from the locally available
    // information.

    // NOTE: We do not throw here for a reason; it is perfectly valid for the
    // GID to not be found in the cache.
    if (!resolve_cached(id, addr, ec) || ec)
    {
        if (ec) return false;

        // try also the local part of AGAS before giving up
        if (!resolve_full_local(id, addr, ec) || ec)
            return false;
    }

    return addr.locality_ == get_local_locality();
}

// Return true if at least one address is local.
// bool addressing_service::is_local_address(
//     naming::gid_type const* gids
//   , naming::address* addrs
//   , std::size_t size
//   , boost::dynamic_bitset<>& locals
//   , error_code& ec
//     )
// {
//     // Try the cache
//     if (caching_)
//     {
//         bool all_resolved = resolve_cached(gids, addrs, size, locals, ec);
//         if (ec)
//             return false;
//         if (all_resolved)
//             return locals.any();      // all destinations resolved
//     }
//
//     if (!resolve_full(gids, addrs, size, locals, ec) || ec)
//         return false;
//
//     return locals.any();
// }

bool addressing_service::is_local_lva_encoded_address(
    boost::uint64_t msb
    )
{
    // NOTE: This should still be migration safe.
    return naming::detail::strip_internal_bits_from_gid(msb) ==
        get_local_locality().get_msb();
}

bool addressing_service::resolve_locally_known_addresses(
    naming::gid_type const& id
  , naming::address& addr
    )
{
    // LVA-encoded GIDs (located on this machine)
    boost::uint64_t lsb = id.get_lsb();
    boost::uint64_t msb =
        naming::detail::strip_internal_bits_from_gid(id.get_msb());

    if (is_local_lva_encoded_address(msb))
    {
        addr.locality_ = get_local_locality();

        // An LSB of 0 references the runtime support component
        HPX_ASSERT(rts_lva_);

        if (0 == lsb || lsb == rts_lva_)
        {
            addr.type_ = components::component_runtime_support;
            addr.address_ = rts_lva_;
        }
        else
        {
            HPX_ASSERT(mem_lva_);

            addr.type_ = components::component_memory;
            addr.address_ = mem_lva_;
        }

        return true;
    }

    // explicitly resolve localities
    if (naming::is_locality(id))
    {
        addr.locality_ = id;
        addr.type_ = components::component_runtime_support;
        // addr.address_ will be supplied on the target locality
        return true;
    }

    // authoritative AGAS component address resolution
    if (HPX_AGAS_LOCALITY_NS_MSB == msb && HPX_AGAS_LOCALITY_NS_LSB == lsb)
    {
        addr = locality_ns_addr_;
        return true;
    }
    if (HPX_AGAS_COMPONENT_NS_MSB == msb && HPX_AGAS_COMPONENT_NS_LSB == lsb)
    {
        addr = component_ns_addr_;
        return true;
    }

    boost::uint64_t locality_msb =
        get_local_locality().get_msb() | HPX_AGAS_NS_MSB;

    if (HPX_AGAS_PRIMARY_NS_LSB == lsb)
    {
        // primary AGAS service on locality 0?
        if (HPX_AGAS_PRIMARY_NS_MSB == msb)
        {
            addr = primary_ns_addr_;
            return true;
        }

        // primary AGAS service on this locality?
        if (locality_msb == msb)
        {
                addr = naming::address(get_local_locality(),
                    server::primary_namespace::get_component_type(),
                client_->get_primary_ns_ptr());
            return true;
        }

        // primary AGAS service on any locality
        if (naming::detail::strip_internal_bits_and_locality_from_gid(msb) ==
            HPX_AGAS_NS_MSB)
        {
            addr.locality_ = naming::get_locality_from_gid(id);
            addr.type_ = server::primary_namespace::get_component_type();
            // addr.address_ will be supplied on the target locality
            return true;
        }
    }

    if (HPX_AGAS_SYMBOL_NS_LSB == lsb)
    {
        // symbol AGAS service on locality 0?
        if (HPX_AGAS_SYMBOL_NS_MSB == msb)
        {
            addr = symbol_ns_addr_;
            return true;
        }

        // symbol AGAS service on this locality?
        if (locality_msb == msb)
        {
                addr = naming::address(get_local_locality(),
                    server::symbol_namespace::get_component_type(),
                client_->get_symbol_ns_ptr());
            return true;
        }

        // symbol AGAS service on any locality
        if (naming::detail::strip_internal_bits_and_locality_from_gid(msb) ==
            HPX_AGAS_NS_MSB)
        {
            addr.locality_ = naming::get_locality_from_gid(id);
            addr.type_ = server::symbol_namespace::get_component_type();
            // addr.address_ will be supplied on the target locality
            return true;
        }
    }

    return false;
} // }}}

bool addressing_service::resolve_full_local(
    naming::gid_type const& id
  , naming::address& addr
  , error_code& ec
    )
{ // {{{ resolve implementation
    try {
        request req(primary_ns_resolve_gid, id);
        response rep = client_->service_primary(req, ec);

        if (ec || (success != rep.get_status()))
            return false;

        // Resolve the gva to the real resolved address (which is just a gva
        // with as fully resolved LVA and an offset of zero).
        naming::gid_type base_gid = rep.get_base_gid();
        gva const base_gva = rep.get_gva();

        gva const g = base_gva.resolve(id, base_gid);

        addr.locality_ = g.prefix;
        addr.type_ = g.type;
        addr.address_ = g.lva();

        if (naming::detail::store_in_cache(id))
        {
            HPX_ASSERT(addr.address_);
            if(range_caching_)
            {
                // Put the range into the cache.
                update_cache_entry(base_gid, base_gva, ec);
            }
            else
            {
                // Put the fully resolved gva into the cache.
                update_cache_entry(id, g, ec);
            }
        }

        if (ec)
            return false;

        if (&ec != &throws)
            ec = make_success_code();

        return true;
    }
    catch (hpx::exception const& e) {
        HPX_RETHROWS_IF(ec, e, "addressing_service::resolve_full_local");
        return false;
    }
} // }}}

bool addressing_service::resolve_cached(
    naming::gid_type const& gid
  , naming::address& addr
  , error_code& ec
    )
{ // {{{ resolve_cached implementation

    naming::gid_type id = naming::detail::get_stripped_gid_except_dont_cache(gid);

    // special cases
    if (resolve_locally_known_addresses(id, addr))
        return true;

    // If caching is disabled, bail
    if (!caching_)
    {
        if (&ec != &throws)
            ec = make_success_code();
        return false;
    }

    // don't look at cache if id is marked as non-cache-able
    if (!naming::detail::store_in_cache(id))
    {
        if (&ec != &throws)
            ec = make_success_code();
        return false;
    }

    // don't look at the cache if the id is locally managed
    if (naming::get_locality_id_from_gid(id) ==
        naming::get_locality_id_from_gid(locality_))
    {
        if (&ec != &throws)
            ec = make_success_code();
        return false;
    }

    // force routing if target object was migrated
    {
        std::lock_guard<mutex_type> lock(migrated_objects_mtx_);
        if (was_object_migrated_locked(id))
        {
            if (&ec != &throws)
                ec = make_success_code();
            return false;
        }
    }

    // first look up the requested item in the cache
    gva g;
    naming::gid_type idbase;
    if (get_cache_entry(id, g, idbase, ec))
    {
        addr.locality_ = g.prefix;
        addr.type_ = g.type;
        addr.address_ = g.lva(id, idbase);

        if (&ec != &throws)
            ec = make_success_code();

/*
        LAGAS_(debug) <<
            ( boost::format(
                "addressing_service::resolve_cached, "
                "cache hit for address %1%, lva %2% (base %3%, lva %4%)")
            % id
            % reinterpret_cast<void*>(addr.address_)
            % idbase.get_gid()
            % reinterpret_cast<void*>(g.lva()));
*/

        return true;
    }

    if (&ec != &throws)
        ec = make_success_code();

    LAGAS_(debug) <<
        ( boost::format(
            "addressing_service::resolve_cached, "
            "cache miss for address %1%")
        % id);

    return false;
} // }}}

hpx::future<naming::address> addressing_service::resolve_async(
    naming::gid_type const& gid
    )
{
    if (!gid)
    {
        HPX_THROW_EXCEPTION(bad_parameter,
            "addressing_service::resolve_async",
            "invalid reference id");
        return make_ready_future(naming::address());
    }

    // Try the cache.
    if (caching_)
    {
        naming::address addr;
        error_code ec;
        if (resolve_cached(gid, addr, ec))
            return make_ready_future(addr);

        if (ec)
        {
            return hpx::make_exceptional_future<naming::address>(
                hpx::detail::access_exception(ec));
        }
    }

    // now try the AGAS service
    return resolve_full_async(gid);
}

hpx::future<naming::id_type> addressing_service::get_colocation_id_async(
    naming::id_type const& id
    )
{
    if (!id)
    {
        HPX_THROW_EXCEPTION(bad_parameter,
            "addressing_service::get_colocation_id_async",
            "invalid reference id");
        return make_ready_future(naming::invalid_id);
    }

    agas::request req(agas::primary_ns_resolve_gid, id.get_gid());
    naming::id_type service_target(
        agas::stubs::primary_namespace::get_service_instance(id.get_gid())
      , naming::id_type::unmanaged);

    return stubs::primary_namespace::service_async<naming::id_type>(
        service_target, req);
}

///////////////////////////////////////////////////////////////////////////////
naming::address addressing_service::resolve_full_postproc(
    future<response> f, naming::gid_type const& id
    )
{
    naming::address addr;

    response rep = f.get();
    if (success != rep.get_status())
    {
        HPX_THROW_EXCEPTION(bad_parameter,
            "addressing_service::resolve_full_postproc",
            "could no resolve global id");
        return addr;
    }

    // Resolve the gva to the real resolved address (which is just a gva
    // with as fully resolved LVA and and offset of zero).
    naming::gid_type base_gid = rep.get_base_gid();
    gva const base_gva = rep.get_gva();

    gva const g = base_gva.resolve(id, base_gid);

    addr.locality_ = g.prefix;
    addr.type_ = g.type;
    addr.address_ = g.lva();

    if (naming::detail::store_in_cache(id))
    {
        if (range_caching_)
        {
            // Put the range into the cache.
            update_cache_entry(base_gid, base_gva);
        }
        else
        {
            // Put the fully resolved gva into the cache.
            update_cache_entry(id, g);
        }
    }

    return addr;
}

hpx::future<naming::address> addressing_service::resolve_full_async(
    naming::gid_type const& gid
    )
{
    if (!gid)
    {
        HPX_THROW_EXCEPTION(bad_parameter,
            "addressing_service::resolve_full_async",
            "invalid reference id");
        return make_ready_future(naming::address());
    }

    // ask server
    request req(primary_ns_resolve_gid, gid);
    naming::id_type target(
        stubs::primary_namespace::get_service_instance(gid)
      , naming::id_type::unmanaged);

    using util::placeholders::_1;
    future<response> f =
        stubs::primary_namespace::service_async<response>(target, req);
    return f.then(util::bind(
            util::one_shot(&addressing_service::resolve_full_postproc),
            this, _1, gid
        ));
}

///////////////////////////////////////////////////////////////////////////////
bool addressing_service::resolve_full_local(
    naming::gid_type const* gids
  , naming::address* addrs
  , std::size_t count
  , boost::dynamic_bitset<>& locals
  , error_code& ec
    )
{
    locals.resize(count);

    try {
        std::vector<request> reqs;
        reqs.reserve(count);

        // special cases
        for (std::size_t i = 0; i != count; ++i)
        {
            if (addrs[i])
            {
                locals.set(i, true);
            }

            if (!addrs[i] && !locals.test(i))
            {
                reqs.push_back(request(primary_ns_resolve_gid, gids[i]));
            }
        }

        if (reqs.empty()) {
            // all gids have been resolved
            if (&ec != &throws)
                ec = make_success_code();
            return true;
        }

        std::vector<response> reps = client_->service_primary_bulk(reqs, ec);

        if (ec)
            return false;

        std::size_t j = 0;
        for (std::size_t i = 0; i != count; ++i)
        {
            if (addrs[i] || locals.test(i))
                continue;

            HPX_ASSERT(j < reps.size());
            if (success != reps[j].get_status())
                return false;

            // Resolve the gva to the real resolved address (which is just a gva
            // with as fully resolved LVA and and offset of zero).
            naming::gid_type base_gid = reps[j].get_base_gid();
            gva const base_gva = reps[j].get_gva();

            gva const g = base_gva.resolve(gids[i], base_gid);

            naming::address& addr = addrs[i];
            addr.locality_ = g.prefix;
            addr.type_ = g.type;
            addr.address_ = g.lva();

            if (naming::detail::store_in_cache(gids[i]))
            {
                if (range_caching_)
                {
                    // Put the range into the cache.
                    update_cache_entry(base_gid, base_gva, ec);
                }
                else
                {
                    // Put the fully resolved gva into the cache.
                    update_cache_entry(gids[i], g, ec);
                }
            }

            if (ec)
                return false;

            ++j;
        }

        if (&ec != &throws)
            ec = make_success_code();

        return true;
    }
    catch (hpx::exception const& e) {
        HPX_RETHROWS_IF(ec, e, "addressing_service::resolve_full");
        return false;
    }
}

bool addressing_service::resolve_cached(
    naming::gid_type const* gids
  , naming::address* addrs
  , std::size_t count
  , boost::dynamic_bitset<>& locals
  , error_code& ec
    )
{
    locals.resize(count);

    std::size_t resolved = 0;
    for (std::size_t i = 0; i != count; ++i)
    {
        if (!addrs[i] && !locals.test(i))
        {
            bool was_resolved = resolve_cached(gids[i], addrs[i], ec);
            if (ec)
                return false;
            if (was_resolved)
                ++resolved;

            if (addrs[i].locality_ == get_local_locality())
                locals.set(i, true);
        }

        else if (addrs[i].locality_ == get_local_locality())
        {
            ++resolved;
            locals.set(i, true);
        }
    }

    return resolved == count;   // returns whether all have been resolved
}

///////////////////////////////////////////////////////////////////////////////
void addressing_service::route(
    parcelset::parcel p
  , util::function_nonser<void(boost::system::error_code const&,
        parcelset::parcel const&)> && f
  , threads::thread_priority local_priority
    )
{
    // compose request
    naming::id_type const* ids = p.destinations();

    naming::id_type const target(
        stubs::primary_namespace::get_service_instance(ids[0])
      , naming::id_type::unmanaged);

    typedef server::primary_namespace::route_action action_type;

    std::pair<bool, components::pinned_ptr> r;

    // Determine whether the gid is local or remote
    naming::address addr;
    if (is_local_address_cached(target.get_gid(), addr))
    {
        typedef action_type::component_type component_type;
        if (traits::component_supports_migration<component_type>::call())
        {
            r = traits::action_was_object_migrated<action_type>::call(
                    target, addr.address_);
            if (!r.first)
            {
                // route through the local AGAS service instance
                applier::detail::apply_l_p<action_type>(
                    target, std::move(addr),
                    local_priority == threads::thread_priority_default ?
                        action_priority_ : local_priority,
                    std::move(p));

                // invoke callback
                f(boost::system::error_code(), parcelset::parcel());
                return;
            }
        }
        else
        {
            // route through the local AGAS service instance
            applier::detail::apply_l_p<action_type>(
                target, std::move(addr),
                local_priority == threads::thread_priority_default ?
                    action_priority_ : local_priority,
                std::move(p));

            // invoke callback
            f(boost::system::error_code(), parcelset::parcel());
            return;
        }
    }

    // apply remotely, route through main AGAS service if the destination is
    // a service instance
    if (!addr)
    {
        if (stubs::primary_namespace::is_service_instance(ids[0]) ||
            stubs::symbol_namespace::is_service_instance(ids[0]))
        {
            // target locality will supply the lva
            addr.locality_ = naming::get_locality_from_id(target).get_gid();
        }
    }

    // apply directly as we have the resolved destination address
    applier::detail::apply_r_p_cb<action_type>(std::move(addr), target,
        action_priority_, std::move(f), std::move(p));
}

///////////////////////////////////////////////////////////////////////////////
// The parameter 'compensated_credit' holds the amount of credits to be added
// to the acknowledged number of credits. The compensated credits are non-zero
// if there was a pending decref request at the point when the incref was sent.
// The pending decref was subtracted from the amount of credits to incref.
boost::int64_t addressing_service::synchronize_with_async_incref(
    hpx::future<std::int64_t> fut
  , naming::id_type const& id
  , boost::int64_t compensated_credit
    )
{
    return fut.get() + compensated_credit;
}

lcos::future<boost::int64_t> addressing_service::incref_async(
    naming::gid_type const& id
  , boost::int64_t credit
  , naming::id_type const& keep_alive
    )
{ // {{{ incref implementation
    naming::gid_type raw(naming::detail::get_stripped_gid(id));

    if (HPX_UNLIKELY(0 == threads::get_self_ptr()))
    {
        // reschedule this call as an HPX thread
        lcos::future<boost::int64_t> (
                addressing_service::*incref_async_ptr)(
            naming::gid_type const&
          , boost::int64_t
          , naming::id_type const&
        ) = &addressing_service::incref_async;

        return async(incref_async_ptr, this, raw, credit, keep_alive);
    }

    if (HPX_UNLIKELY(0 >= credit))
    {
        HPX_THROW_EXCEPTION(bad_parameter
          , "addressing_service::incref_async"
          , boost::str(boost::format("invalid credit count of %1%") % credit));
        return lcos::future<boost::int64_t>();
    }

    HPX_ASSERT(keep_alive != naming::invalid_id);

    typedef refcnt_requests_type::value_type mapping;

    // Some examples of calculating the compensated credits below
    //
    //  case   pending   credits   remaining   sent to   compensated
    //  no     decref              decrefs     AGAS      credits
    // ------+---------+---------+------------+--------+-------------
    //   1         0        10        0           0        10
    //   2        10         9        1           0        10
    //   3        10        10        0           0        10
    //   4        10        11        0           1        10

    std::pair<naming::gid_type, boost::int64_t> pending_incref;
    bool has_pending_incref = false;
    boost::int64_t pending_decrefs = 0;

    {
        std::lock_guard<mutex_type> l(refcnt_requests_mtx_);

        typedef refcnt_requests_type::iterator iterator;

        iterator matches = refcnt_requests_->find(raw);
        if (matches != refcnt_requests_->end())
        {
            pending_decrefs = matches->second;
            matches->second += credit;

            // Increment requests need to be handled immediately.

            // If the given incref was fully compensated by a pending decref
            // (i.e. match_data is less than 0) then there is no need
            // to do anything more.
            if (matches->second > 0)
            {
                // credit > decrefs (case no 4): store the remaining incref to
                // be handled below.
                pending_incref = mapping(matches->first, matches->second);
                has_pending_incref = true;

                refcnt_requests_->erase(matches);
            }
            else if (matches->second == 0)
            {
                // credit == decref (case no. 3): if the incref offsets any
                // pending decref, just remove the pending decref request.
                refcnt_requests_->erase(matches);
            }
            else
            {
                // credit < decref (case no. 2): do nothing
            }
        }
        else
        {
            // case no. 1
            pending_incref = mapping(raw, credit);
            has_pending_incref = true;
        }
    }

    if (!has_pending_incref)
    {
        // no need to talk to AGAS, acknowledge the incref immediately
        return hpx::make_ready_future(pending_decrefs);
    }

    naming::gid_type const e_lower = pending_incref.first;
    request req(primary_ns_increment_credit, e_lower, e_lower, pending_incref.second);

    naming::id_type target(
        stubs::primary_namespace::get_service_instance(e_lower)
      , naming::id_type::unmanaged);

    lcos::future<std::int64_t> f =
        stubs::primary_namespace::service_async<std::int64_t>(target, req);

    // pass the amount of compensated decrefs to the callback
    using util::placeholders::_1;
    return f.then(util::bind(
            util::one_shot(&addressing_service::synchronize_with_async_incref),
            this, _1, keep_alive, pending_decrefs
        ));
} // }}}

///////////////////////////////////////////////////////////////////////////////
void addressing_service::decref(
    naming::gid_type const& gid
  , boost::int64_t credit
  , error_code& ec
    )
{ // {{{ decref implementation
    naming::gid_type raw(naming::detail::get_stripped_gid(gid));

    if (HPX_UNLIKELY(0 == threads::get_self_ptr()))
    {
        // reschedule this call as an HPX thread
        void (addressing_service::*decref_ptr)(
            naming::gid_type const&
          , boost::int64_t
          , error_code&
        ) = &addressing_service::decref;

        threads::register_thread_nullary(
            util::bind(decref_ptr, this, raw, credit, boost::ref(throws)),
            "addressing_service::decref", threads::pending, true,
            threads::thread_priority_normal, std::size_t(-1),
            threads::thread_stacksize_default, ec);

        return;
    }

    if (HPX_UNLIKELY(credit <= 0))
    {
        HPX_THROWS_IF(ec, bad_parameter
          , "addressing_service::decref"
          , boost::str(boost::format("invalid credit count of %1%") % credit));
        return;
    }

    try {
        std::unique_lock<mutex_type> l(refcnt_requests_mtx_);

        // Match the decref request with entries in the incref table
        typedef refcnt_requests_type::iterator iterator;
        typedef refcnt_requests_type::value_type mapping;

        iterator matches = refcnt_requests_->find(raw);
        if (matches != refcnt_requests_->end())
        {
            matches->second -= credit;
        }
        else
        {
            std::pair<iterator, bool> p =
                refcnt_requests_->insert(mapping(raw, -credit));

            if (HPX_UNLIKELY(!p.second))
            {
                l.unlock();

                HPX_THROWS_IF(ec, bad_parameter
                  , "addressing_service::decref"
                  , boost::str(boost::format("couldn't insert decref request "
                        "for %1% (%2%)") % raw % credit));
                return;
            }
        }

        send_refcnt_requests(l, ec);
    }
    catch (hpx::exception const& e) {
        HPX_RETHROWS_IF(ec, e, "addressing_service::decref");
    }
} // }}}

///////////////////////////////////////////////////////////////////////////////
bool addressing_service::register_name(
    std::string const& name
  , naming::gid_type const& id
  , error_code& ec
    )
{ // {{{
    try {
        request req(symbol_ns_bind, name, naming::detail::get_stripped_gid(id));
        response rep = client_->service_symbol(req, action_priority_, name, ec);

        return !ec && (success == rep.get_status());
    }
    catch (hpx::exception const& e) {
        HPX_RETHROWS_IF(ec, e, "addressing_service::register_name");
        return false;
    }
} // }}}

static bool correct_credit_on_failure(future<bool> f, naming::id_type id,
    boost::int64_t mutable_gid_credit, boost::int64_t new_gid_credit)
{
    // Return the credit to the GID if the operation failed
    if ((f.has_exception() && mutable_gid_credit != 0) || !f.get())
    {
        naming::detail::add_credit_to_gid(id.get_gid(), new_gid_credit);
        return false;
    }
    return true;
}

lcos::future<bool> addressing_service::register_name_async(
    std::string const& name
  , naming::id_type const& id
    )
{ // {{{
    // We need to modify the reference count.
    naming::gid_type& mutable_gid = const_cast<naming::id_type&>(id).get_gid();
    naming::gid_type new_gid = naming::detail::split_gid_if_needed(mutable_gid).get();

    request req(symbol_ns_bind, name, new_gid);

    future<bool> f = stubs::symbol_namespace::service_async<bool>(
        name, req, action_priority_);

    boost::int64_t new_credit = naming::detail::get_credit_from_gid(new_gid);
    if (new_credit != 0)
    {
        using util::placeholders::_1;
        return f.then(util::bind(
                util::one_shot(&correct_credit_on_failure),
                _1, id, boost::int64_t(HPX_GLOBALCREDIT_INITIAL), new_credit
            ));
    }

    return f;
} // }}}

///////////////////////////////////////////////////////////////////////////////
bool addressing_service::unregister_name(
    std::string const& name
  , naming::gid_type& id
  , error_code& ec
    )
{ // {{{
    try {
        request req(symbol_ns_unbind, name);
        response rep = client_->service_symbol(req, action_priority_, name, ec);

        if (!ec && (success == rep.get_status()))
        {
            id = rep.get_gid();
            return true;
        }

        return false;
    }
    catch (hpx::exception const& e) {
        HPX_RETHROWS_IF(ec, e, "addressing_service::unregister_name");
        return false;
    }
} // }}}

lcos::future<naming::id_type> addressing_service::unregister_name_async(
    std::string const& name
    )
{ // {{{
    request req(symbol_ns_unbind, name);

    return stubs::symbol_namespace::service_async<naming::id_type>(
        name, req, action_priority_);
} // }}}

///////////////////////////////////////////////////////////////////////////////
bool addressing_service::resolve_name(
    std::string const& name
  , naming::gid_type& id
  , error_code& ec
    )
{ // {{{
    try {
        request req(symbol_ns_resolve, name);
        response rep = client_->service_symbol(req, action_priority_, name, ec);

        if (!ec && (success == rep.get_status()))
        {
            id = rep.get_gid();
            return true;
        }

        return false;
    }
    catch (hpx::exception const& e) {
        HPX_RETHROWS_IF(ec, e, "addressing_service::resolve_name");
        return false;
    }
} // }}}

lcos::future<naming::id_type> addressing_service::resolve_name_async(
    std::string const& name
    )
{ // {{{
    request req(symbol_ns_resolve, name);

    return stubs::symbol_namespace::service_async<naming::id_type>(
        name, req, action_priority_);
} // }}}

namespace detail
{
    hpx::future<hpx::id_type> on_register_event(hpx::future<bool> f,
        hpx::future<hpx::id_type> result_f)
    {
        if (!f.get())
        {
            HPX_THROW_EXCEPTION(bad_request,
                "hpx::agas::detail::on_register_event",
                "request 'symbol_ns_on_event' failed");
            return hpx::future<hpx::id_type>();
        }

        return result_f;
    }
}

future<hpx::id_type> addressing_service::on_symbol_namespace_event(
    std::string const& name, namespace_action_code evt,
    bool call_for_past_events)
{
    if (evt != symbol_ns_bind)
    {
        HPX_THROW_EXCEPTION(bad_parameter,
            "addressing_service::on_symbol_namespace_event",
            "invalid event type");
        return hpx::future<hpx::id_type>();
    }

    lcos::promise<naming::id_type, naming::gid_type> p;
    request req(symbol_ns_on_event, name, evt, call_for_past_events, p.get_id());
    hpx::future<bool> f = stubs::symbol_namespace::service_async<bool>(
        name, req, action_priority_);

    using util::placeholders::_1;
    return f.then(util::bind(
            util::one_shot(&detail::on_register_event), _1, p.get_future()
        ));
}

}}

///////////////////////////////////////////////////////////////////////////////
typedef hpx::agas::server::symbol_namespace::service_action
    symbol_namespace_service_action;

HPX_REGISTER_BROADCAST_ACTION_DECLARATION(symbol_namespace_service_action,
        symbol_namespace_service_action)
HPX_REGISTER_BROADCAST_ACTION_ID(symbol_namespace_service_action,
        symbol_namespace_service_action,
        hpx::actions::broadcast_symbol_namespace_service_action_id)

namespace hpx { namespace agas
{
    namespace detail
    {
        std::vector<hpx::id_type> find_all_symbol_namespace_services()
        {
            std::vector<hpx::id_type> ids;
            for (hpx::id_type const& id : hpx::find_all_localities())
            {
                ids.push_back(hpx::id_type(
                    agas::stubs::symbol_namespace::get_service_instance(id),
                    id_type::unmanaged));
            }
            return ids;
        }
    }

/// Invoke the supplied hpx::function for every registered global name
bool addressing_service::iterate_ids(
    iterate_names_function_type const& f
  , error_code& ec
    )
{ // {{{
    try {
        request req(symbol_ns_iterate_names, f);

        symbol_namespace_service_action act;
        lcos::broadcast(act, detail::find_all_symbol_namespace_services(), req).get(ec);

        return !ec;
    }
    catch (hpx::exception const& e) {
        HPX_RETHROWS_IF(ec, e, "addressing_service::iterate_ids");
        return false;
    }
} // }}}

// This function has to return false if the key is already in the cache (true
// means go ahead with the cache update).
bool check_for_collisions(
    addressing_service::gva_cache_key const& new_key
  , addressing_service::gva_cache_key const& old_key
    )
{
    return (new_key.get_gid() != old_key.get_gid())
        || (new_key.get_count() != old_key.get_count());
}

void addressing_service::update_cache_entry(
    naming::gid_type const& id
  , gva const& g
  , error_code& ec
    )
{ // {{{
    if (!caching_)
    {
        // If caching is disabled, we silently pretend success.
        if (&ec != &throws)
            ec = make_success_code();
        return;
    }

    // don't look at cache if id is marked as non-cache-able
    if (!naming::detail::store_in_cache(id))
    {
        if (&ec != &throws)
            ec = make_success_code();
        return;
    }

    naming::gid_type gid = naming::detail::get_stripped_gid(id);

    // don't look at the cache if the id is locally managed
    if (naming::get_locality_id_from_gid(gid) ==
        naming::get_locality_id_from_gid(locality_))
    {
        if (&ec != &throws)
            ec = make_success_code();
        return;
    }

    if(hpx::threads::get_self_ptr() == 0)
    {
        // Don't update the cache while HPX is starting up ...
        if(hpx::is_starting())
        {
            return;
        }
        void (addressing_service::*update_cache_entry_ptr)(
            naming::gid_type const&
          , gva const &
          , error_code&
        ) = &addressing_service::update_cache_entry;
        threads::register_thread_nullary(
            util::bind(update_cache_entry_ptr, this, id, g, boost::ref(throws)),
            "addressing_service::update_cache_entry", threads::pending, true,
            threads::thread_priority_normal, std::size_t(-1),
            threads::thread_stacksize_default, ec);
    }

    try {
        // The entry in AGAS for a locality's RTS component has a count of 0,
        // so we convert it to 1 here so that the cache doesn't break.
        const boost::uint64_t count = (g.count ? g.count : 1);

        LAGAS_(debug) <<
            ( boost::format(
            "addressing_service::update_cache_entry, gid(%1%), count(%2%)"
            ) % gid % count);

        const gva_cache_key key(gid, count);

        {
            std::lock_guard<mutex_type> lock(gva_cache_mtx_);
            if (!gva_cache_->update_if(key, g, check_for_collisions))
            {
                if (LAGAS_ENABLED(warning))
                {
                    // Figure out who we collided with.
                    addressing_service::gva_cache_key idbase;
                    addressing_service::gva_cache_type::entry_type e;

                    if (!gva_cache_->get_entry(key, idbase, e))
                    {
                        // This is impossible under sane conditions.
                        HPX_THROWS_IF(ec, invalid_data
                          , "addressing_service::update_cache_entry"
                          , "data corruption or lock error occurred in cache");
                        return;
                    }

                    LAGAS_(warning) <<
                        ( boost::format(
                            "addressing_service::update_cache_entry, "
                            "aborting update due to key collision in cache, "
                            "new_gid(%1%), new_count(%2%), old_gid(%3%), old_count(%4%)"
                        ) % gid % count % idbase.get_gid() % idbase.get_count());
                }
            }
        }

        if (&ec != &throws)
            ec = make_success_code();
    }
    catch (hpx::exception const& e) {
        HPX_RETHROWS_IF(ec, e, "addressing_service::update_cache_entry");
    }
} // }}}

bool addressing_service::get_cache_entry(
    naming::gid_type const& gid
  , gva& gva
  , naming::gid_type& idbase
  , error_code& ec
    )
{
    // Don't use the cache while HPX is starting up
    if(hpx::is_starting())
    {
        return false;
    }
    HPX_ASSERT(hpx::threads::get_self_ptr());
    gva_cache_key k(gid);
    gva_cache_key idbase_key;

    std::unique_lock<mutex_type> lock(gva_cache_mtx_);
    if(gva_cache_->get_entry(k, idbase_key, gva))
    {
        const boost::uint64_t id_msb =
            naming::detail::strip_internal_bits_from_gid(gid.get_msb());

        if (HPX_UNLIKELY(id_msb != idbase_key.get_gid().get_msb()))
        {
            lock.unlock();
            HPX_THROWS_IF(ec, internal_server_error
              , "addressing_service::get_cache_entry"
              , "bad entry in cache, MSBs of GID base and GID do not match");
            return false;
        }
        idbase = idbase_key.get_gid();
        return true;
    }

    return false;
}


void addressing_service::clear_cache(
    error_code& ec
    )
{ // {{{
    if (!caching_)
    {
        // If caching is disabled, we silently pretend success.
        if (&ec != &throws)
            ec = make_success_code();
        return;
    }

    try {
        LAGAS_(warning) << "addressing_service::clear_cache, clearing cache";

        std::lock_guard<mutex_type> lock(gva_cache_mtx_);

        gva_cache_->clear();

        if (&ec != &throws)
            ec = make_success_code();
    }
    catch (hpx::exception const& e) {
        HPX_RETHROWS_IF(ec, e, "addressing_service::clear_cache");
    }
} // }}}

void addressing_service::remove_cache_entry(
    naming::gid_type const& id
  , error_code& ec
    )
{
    // If caching is disabled, we silently pretend success.
    if (!caching_)
    {
        if (&ec != &throws)
            ec = make_success_code();
        return;
    }

    // don't look at cache if id is marked as non-cache-able
    if (!naming::detail::store_in_cache(id))
    {
        if (&ec != &throws)
            ec = make_success_code();
        return;
    }

    naming::gid_type gid = naming::detail::get_stripped_gid(id);

    // don't look at the cache if the id is locally managed
    if (naming::get_locality_id_from_gid(gid) ==
        naming::get_locality_id_from_gid(locality_))
    {
        if (&ec != &throws)
            ec = make_success_code();
        return;
    }

    try {
        LAGAS_(warning) << "addressing_service::remove_cache_entry";

        std::lock_guard<mutex_type> lock(gva_cache_mtx_);

        gva_cache_->erase(
            [&gid](std::pair<gva_cache_key, gva> const& p)
            {
                return gid == p.first.get_gid();
            });

        if (&ec != &throws)
            ec = make_success_code();
    }
    catch (hpx::exception const& e) {
        HPX_RETHROWS_IF(ec, e, "addressing_service::clear_cache");
    }
}

// Disable refcnt caching during shutdown
void addressing_service::start_shutdown(error_code& ec)
{
    // If caching is disabled, we silently pretend success.
    if (!caching_)
        return;

    std::unique_lock<mutex_type> l(refcnt_requests_mtx_);
    enable_refcnt_caching_ = false;
    send_refcnt_requests_sync(l, ec);
}

namespace detail
{
    // get action code from counter type
    namespace_action_code retrieve_action_code(
        std::string const& name
      , error_code& ec
        )
    {
        performance_counters::counter_path_elements p;
        performance_counters::get_counter_path_elements(name, p, ec);
        if (ec) return invalid_request;

        if (p.objectname_ != "agas")
        {
            HPX_THROWS_IF(ec, bad_parameter, "retrieve_action_code",
                "unknown performance counter (unrelated to AGAS)");
            return invalid_request;
        }

        // component_ns
        for (std::size_t i = 0;
             i != num_component_namespace_services;
             ++i)
        {
            if (p.countername_ == component_namespace_services[i].name_)
                return component_namespace_services[i].code_;
        }

        // locality_ns
        for (std::size_t i = 0;
             i != num_locality_namespace_services;
             ++i)
        {
            if (p.countername_ == locality_namespace_services[i].name_)
                return locality_namespace_services[i].code_;
        }

        // primary_ns
        for (std::size_t i = 0;
             i != num_primary_namespace_services;
             ++i)
        {
            if (p.countername_ == primary_namespace_services[i].name_)
                return primary_namespace_services[i].code_;
        }

        // symbol_ns
        for (std::size_t i = 0;
             i != num_symbol_namespace_services;
             ++i)
        {
            if (p.countername_ == symbol_namespace_services[i].name_)
                return symbol_namespace_services[i].code_;
        }

        HPX_THROWS_IF(ec, bad_parameter, "retrieve_action_code",
            "unknown performance counter (unrelated to AGAS)");
        return invalid_request;
    }

    // get service action code from counter type
    namespace_action_code retrieve_action_service_code(
        std::string const& name
      , error_code& ec
        )
    {
        performance_counters::counter_path_elements p;
        performance_counters::get_counter_path_elements(name, p, ec);
        if (ec) return invalid_request;

        if (p.objectname_ != "agas")
        {
            HPX_THROWS_IF(ec, bad_parameter, "retrieve_action_service_code",
                "unknown performance counter (unrelated to AGAS)");
            return invalid_request;
        }

        // component_ns
        for (std::size_t i = 0;
             i != num_component_namespace_services;
             ++i)
        {
            if (p.countername_ == component_namespace_services[i].name_)
                return component_namespace_services[i].service_code_;
        }

        // locality_ns
        for (std::size_t i = 0;
             i != num_locality_namespace_services;
             ++i)
        {
            if (p.countername_ == locality_namespace_services[i].name_)
                return locality_namespace_services[i].service_code_;
        }

        // primary_ns
        for (std::size_t i = 0;
             i != num_primary_namespace_services;
             ++i)
        {
            if (p.countername_ == primary_namespace_services[i].name_)
                return primary_namespace_services[i].service_code_;
        }

        // symbol_ns
        for (std::size_t i = 0;
             i != num_symbol_namespace_services;
             ++i)
        {
            if (p.countername_ == symbol_namespace_services[i].name_)
                return symbol_namespace_services[i].service_code_;
        }

        HPX_THROWS_IF(ec, bad_parameter, "retrieve_action_service_code",
            "unknown performance counter (unrelated to AGAS)");
        return invalid_request;
    }
}

bool addressing_service::retrieve_statistics_counter(
    std::string const& name
  , naming::gid_type& counter
  , error_code& ec
    )
{
    try {
        // retrieve counter type
        namespace_action_code service_code =
            detail::retrieve_action_service_code(name, ec);
        if (invalid_request == service_code) return false;

        // compose request
        request req(service_code, name);
        response rep = client_->service_symbol(req, action_priority_, name, ec);

        if (!ec && (success == rep.get_status()))
        {
            counter = rep.get_statistics_counter();
            return true;
        }

        return false;
    }
    catch (hpx::exception const& e) {
        HPX_RETHROWS_IF(ec, e, "addressing_service::query_statistics");
        return false;
    }
}

///////////////////////////////////////////////////////////////////////////////
// Helper functions to access the current cache statistics
boost::uint64_t addressing_service::get_cache_entries(bool reset)
{
    std::lock_guard<mutex_type> lock(gva_cache_mtx_);
    return gva_cache_->size();
}

boost::uint64_t addressing_service::get_cache_hits(bool reset)
{
    std::lock_guard<mutex_type> lock(gva_cache_mtx_);
    return gva_cache_->get_statistics().hits(reset);
}

boost::uint64_t addressing_service::get_cache_misses(bool reset)
{
    std::lock_guard<mutex_type> lock(gva_cache_mtx_);
    return gva_cache_->get_statistics().misses(reset);
}

boost::uint64_t addressing_service::get_cache_evictions(bool reset)
{
    std::lock_guard<mutex_type> lock(gva_cache_mtx_);
    return gva_cache_->get_statistics().evictions(reset);
}

boost::uint64_t addressing_service::get_cache_insertions(bool reset)
{
    std::lock_guard<mutex_type> lock(gva_cache_mtx_);
    return gva_cache_->get_statistics().insertions(reset);
}

///////////////////////////////////////////////////////////////////////////////
boost::uint64_t addressing_service::get_cache_get_entry_count(bool reset)
{
    std::lock_guard<mutex_type> lock(gva_cache_mtx_);
    return gva_cache_->get_statistics().get_get_entry_count(reset);
}

boost::uint64_t addressing_service::get_cache_insertion_entry_count(bool reset)
{
    std::lock_guard<mutex_type> lock(gva_cache_mtx_);
    return gva_cache_->get_statistics().get_insert_entry_count(reset);
}

boost::uint64_t addressing_service::get_cache_update_entry_count(bool reset)
{
    std::lock_guard<mutex_type> lock(gva_cache_mtx_);
    return gva_cache_->get_statistics().get_update_entry_count(reset);
}

boost::uint64_t addressing_service::get_cache_erase_entry_count(bool reset)
{
    std::lock_guard<mutex_type> lock(gva_cache_mtx_);
    return gva_cache_->get_statistics().get_erase_entry_count(reset);
}

boost::uint64_t addressing_service::get_cache_get_entry_time(bool reset)
{
    std::lock_guard<mutex_type> lock(gva_cache_mtx_);
    return gva_cache_->get_statistics().get_get_entry_time(reset);
}

boost::uint64_t addressing_service::get_cache_insertion_entry_time(bool reset)
{
    std::lock_guard<mutex_type> lock(gva_cache_mtx_);
    return gva_cache_->get_statistics().get_insert_entry_time(reset);
}

boost::uint64_t addressing_service::get_cache_update_entry_time(bool reset)
{
    std::lock_guard<mutex_type> lock(gva_cache_mtx_);
    return gva_cache_->get_statistics().get_update_entry_time(reset);
}

boost::uint64_t addressing_service::get_cache_erase_entry_time(bool reset)
{
    std::lock_guard<mutex_type> lock(gva_cache_mtx_);
    return gva_cache_->get_statistics().get_erase_entry_time(reset);
}

/// Install performance counter types exposing properties from the local cache.
void addressing_service::register_counter_types()
{ // {{{
    using util::placeholders::_1;
    using util::placeholders::_2;

    // install
    util::function_nonser<boost::int64_t(bool)> cache_entries(
        util::bind(&addressing_service::get_cache_entries, this, _1));
    util::function_nonser<boost::int64_t(bool)> cache_hits(
        util::bind(&addressing_service::get_cache_hits, this, _1));
    util::function_nonser<boost::int64_t(bool)> cache_misses(
        util::bind(&addressing_service::get_cache_misses, this, _1));
    util::function_nonser<boost::int64_t(bool)> cache_evictions(
        util::bind(&addressing_service::get_cache_evictions, this, _1));
    util::function_nonser<boost::int64_t(bool)> cache_insertions(
        util::bind(&addressing_service::get_cache_insertions, this, _1));

    util::function_nonser<boost::int64_t(bool)> cache_get_entry_count(
        util::bind(
            &addressing_service::get_cache_get_entry_count, this, _1));
    util::function_nonser<boost::int64_t(bool)> cache_insertion_count(
        util::bind(
            &addressing_service::get_cache_insertion_entry_count, this, _1));
    util::function_nonser<boost::int64_t(bool)> cache_update_entry_count(
        util::bind(
            &addressing_service::get_cache_update_entry_count, this, _1));
    util::function_nonser<boost::int64_t(bool)> cache_erase_entry_count(
        util::bind(
            &addressing_service::get_cache_erase_entry_count, this, _1));

    util::function_nonser<boost::int64_t(bool)> cache_get_entry_time(
        util::bind(
            &addressing_service::get_cache_get_entry_time, this, _1));
    util::function_nonser<boost::int64_t(bool)> cache_insertion_time(
        util::bind(
            &addressing_service::get_cache_insertion_entry_time, this, _1));
    util::function_nonser<boost::int64_t(bool)> cache_update_entry_time(
        util::bind(
            &addressing_service::get_cache_update_entry_time, this, _1));
    util::function_nonser<boost::int64_t(bool)> cache_erase_entry_time(
        util::bind(
            &addressing_service::get_cache_erase_entry_time, this, _1));

    performance_counters::generic_counter_type_data const counter_types[] =
    {
        { "/agas/count/cache/entries", performance_counters::counter_raw,
          "returns the number of cache entries in the AGAS cache",
          HPX_PERFORMANCE_COUNTER_V1,
          util::bind(&performance_counters::locality_raw_counter_creator,
              _1, cache_entries, _2),
          &performance_counters::locality_counter_discoverer,
          ""
        },
        { "/agas/count/cache/hits", performance_counters::counter_raw,
          "returns the number of cache hits while accessing the AGAS cache",
          HPX_PERFORMANCE_COUNTER_V1,
          util::bind(&performance_counters::locality_raw_counter_creator,
              _1, cache_hits, _2),
          &performance_counters::locality_counter_discoverer,
          ""
        },
        { "/agas/count/cache/misses", performance_counters::counter_raw,
          "returns the number of cache misses while accessing the AGAS cache",
          HPX_PERFORMANCE_COUNTER_V1,
          util::bind(&performance_counters::locality_raw_counter_creator,
              _1, cache_misses, _2),
          &performance_counters::locality_counter_discoverer,
          ""
        },
        { "/agas/count/cache/evictions", performance_counters::counter_raw,
          "returns the number of cache evictions from the AGAS cache",
          HPX_PERFORMANCE_COUNTER_V1,
          util::bind(&performance_counters::locality_raw_counter_creator,
              _1, cache_evictions, _2),
          &performance_counters::locality_counter_discoverer,
          ""
        },
        { "/agas/count/cache/insertions", performance_counters::counter_raw,
          "returns the number of cache insertions into the AGAS cache",
          HPX_PERFORMANCE_COUNTER_V1,
          util::bind(&performance_counters::locality_raw_counter_creator,
              _1, cache_insertions, _2),
          &performance_counters::locality_counter_discoverer,
          ""
        },
        { "/agas/count/cache/get_entry", performance_counters::counter_raw,
          "returns the number of invocations of get_entry function of the "
                "AGAS cache",
          HPX_PERFORMANCE_COUNTER_V1,
          util::bind(&performance_counters::locality_raw_counter_creator,
              _1, cache_get_entry_count, _2),
          &performance_counters::locality_counter_discoverer,
          ""
        },
        { "/agas/count/cache/insert_entry", performance_counters::counter_raw,
          "returns the number of invocations of insert function of the "
                "AGAS cache",
          HPX_PERFORMANCE_COUNTER_V1,
          util::bind(&performance_counters::locality_raw_counter_creator,
              _1, cache_insertion_count, _2),
          &performance_counters::locality_counter_discoverer,
          ""
        },
        { "/agas/count/cache/update_entry", performance_counters::counter_raw,
          "returns the number of invocations of update_entry function of the "
                "AGAS cache",
          HPX_PERFORMANCE_COUNTER_V1,
          util::bind(&performance_counters::locality_raw_counter_creator,
              _1, cache_update_entry_count, _2),
          &performance_counters::locality_counter_discoverer,
          ""
        },
        { "/agas/count/cache/erase_entry", performance_counters::counter_raw,
          "returns the number of invocations of erase_entry function of the "
                "AGAS cache",
          HPX_PERFORMANCE_COUNTER_V1,
          util::bind(&performance_counters::locality_raw_counter_creator,
              _1, cache_erase_entry_count, _2),
          &performance_counters::locality_counter_discoverer,
          ""
        },
        { "/agas/time/cache/get_entry", performance_counters::counter_raw,
          "returns the the overall time spent executing of the get_entry API "
                "function of the AGAS cache",
          HPX_PERFORMANCE_COUNTER_V1,
          util::bind(&performance_counters::locality_raw_counter_creator,
              _1, cache_get_entry_time, _2),
          &performance_counters::locality_counter_discoverer,
          "ns"
        },
        { "/agas/time/cache/insert_entry", performance_counters::counter_raw,
          "returns the the overall time spent executing of the insert_entry API "
              "function of the AGAS cache",
          HPX_PERFORMANCE_COUNTER_V1,
          util::bind(&performance_counters::locality_raw_counter_creator,
              _1, cache_insertion_time, _2),
          &performance_counters::locality_counter_discoverer,
          ""
        },
        { "/agas/time/cache/update_entry", performance_counters::counter_raw,
          "returns the the overall time spent executing of the update_entry API "
                "function of the AGAS cache",
          HPX_PERFORMANCE_COUNTER_V1,
          util::bind(&performance_counters::locality_raw_counter_creator,
              _1, cache_update_entry_time, _2),
          &performance_counters::locality_counter_discoverer,
          "ns"
        },
        { "/agas/time/cache/erase_entry", performance_counters::counter_raw,
          "returns the the overall time spent executing of the erase_entry API "
                "function of the AGAS cache",
          HPX_PERFORMANCE_COUNTER_V1,
          util::bind(&performance_counters::locality_raw_counter_creator,
              _1, cache_erase_entry_time, _2),
          &performance_counters::locality_counter_discoverer,
          ""
        },
    };
    performance_counters::install_counter_types(
        counter_types, sizeof(counter_types)/sizeof(counter_types[0]));

    // install counters for services
    client_->register_counter_types();

    // register root server
    boost::uint32_t locality_id =
        naming::get_locality_id_from_gid(get_local_locality());
    client_->register_server_instance(locality_id);
} // }}}

void addressing_service::garbage_collect_non_blocking(
    error_code& ec
    )
{
    std::unique_lock<mutex_type> l(refcnt_requests_mtx_, std::try_to_lock);
    if (!l.owns_lock()) return;     // no need to compete for garbage collection

    send_refcnt_requests_non_blocking(l, ec);
}

void addressing_service::garbage_collect(
    error_code& ec
    )
{
    std::unique_lock<mutex_type> l(refcnt_requests_mtx_, std::try_to_lock);
    if (!l.owns_lock()) return;     // no need to compete for garbage collection

    send_refcnt_requests_sync(l, ec);
}

void addressing_service::send_refcnt_requests(
    std::unique_lock<addressing_service::mutex_type>& l
  , error_code& ec
    )
{
    if (!l.owns_lock())
    {
        HPX_THROWS_IF(ec, lock_error
          , "addressing_service::send_refcnt_requests"
          , "mutex is not locked");
        return;
    }

    if (!enable_refcnt_caching_ || max_refcnt_requests_ == ++refcnt_requests_count_)
        send_refcnt_requests_non_blocking(l, ec);

    else if (&ec != &throws)
        ec = make_success_code();
}

#if defined(HPX_HAVE_AGAS_DUMP_REFCNT_ENTRIES)
    void dump_refcnt_requests(
        std::unique_lock<addressing_service::mutex_type>& l
      , addressing_service::refcnt_requests_type const& requests
      , const char* func_name
        )
    {
        HPX_ASSERT(l.owns_lock());

        std::stringstream ss;
        ss << ( boost::format(
              "%1%, dumping client-side refcnt table, requests(%2%):")
              % func_name % requests.size());

        typedef addressing_service::refcnt_requests_type::const_reference
            const_reference;

        for (const_reference e : requests)
        {
            // The [client] tag is in there to make it easier to filter
            // through the logs.
            ss << ( boost::format(
                  "\n  [client] gid(%1%), credits(%2%)")
                  % e.first
                  % e.second);
        }

        LAGAS_(debug) << ss.str();
    }
#endif

template <typename T>
void keep_data_alive(boost::shared_ptr<T>)
{
    // do nothing, just keep argument alive
}

void addressing_service::send_refcnt_requests_non_blocking(
    std::unique_lock<addressing_service::mutex_type>& l
  , error_code& ec
    )
{
    HPX_ASSERT(l.owns_lock());

    try {
        if (refcnt_requests_->empty())
        {
            l.unlock();
            return;
        }

        std::shared_ptr<refcnt_requests_type> p(new refcnt_requests_type);

        p.swap(refcnt_requests_);
        refcnt_requests_count_ = 0;

        l.unlock();

        LAGAS_(info) << (boost::format(
            "addressing_service::send_refcnt_requests_non_blocking, "
            "requests(%1%)")
            % p->size());

#if defined(HPX_HAVE_AGAS_DUMP_REFCNT_ENTRIES)
        if (LAGAS_ENABLED(debug))
            dump_refcnt_requests(l, *p,
                "addressing_service::send_refcnt_requests_non_blocking");
#endif

        // collect all requests for each locality
        typedef std::map<naming::id_type, std::vector<request> > requests_type;
        boost::shared_ptr<requests_type> requests =
            boost::make_shared<requests_type>();

        for (refcnt_requests_type::const_reference e : *p)
        {
            HPX_ASSERT(e.second < 0);

            naming::gid_type raw(e.first);
            request req(primary_ns_decrement_credit, raw, raw, e.second);

            naming::id_type target(
                stubs::primary_namespace::get_service_instance(raw)
              , naming::id_type::unmanaged);

<<<<<<< HEAD
            (*requests)[target].push_back(req);
        }

        // send requests to all locality
        requests_type::const_iterator end = requests->end();
        for (requests_type::const_iterator it = requests->begin(); it != end; ++it)
        {
            stubs::primary_namespace::bulk_service_non_blocking(
                (*it).first, (*it).second,
                util::bind(&keep_data_alive<requests_type>, requests),
                action_priority_);
=======
            requests[target].push_back(std::move(req));
        }

        // send requests to all locality
        requests_type::iterator end = requests.end();
        for (requests_type::iterator it = requests.begin(); it != end; ++it)
        {
            stubs::primary_namespace::bulk_service_non_blocking(
                (*it).first, std::move((*it).second), action_priority_);
>>>>>>> 891efddb
        }

        if (&ec != &throws)
            ec = make_success_code();
    }
    catch (hpx::exception const& e) {
        HPX_RETHROWS_IF(ec, e,
            "addressing_service::send_refcnt_requests_non_blocking");
    }
}

std::vector<hpx::future<std::vector<response> > >
addressing_service::send_refcnt_requests_async(
    std::unique_lock<addressing_service::mutex_type>& l
    )
{
    HPX_ASSERT(l.owns_lock());

    if (refcnt_requests_->empty())
    {
        l.unlock();
        return std::vector<hpx::future<std::vector<response> > >();
    }

    std::shared_ptr<refcnt_requests_type> p(new refcnt_requests_type);

    p.swap(refcnt_requests_);
    refcnt_requests_count_ = 0;

    l.unlock();

    LAGAS_(info) << (boost::format(
        "addressing_service::send_refcnt_requests_async, "
        "requests(%1%)")
        % p->size());

#if defined(HPX_HAVE_AGAS_DUMP_REFCNT_ENTRIES)
    if (LAGAS_ENABLED(debug))
        dump_refcnt_requests(l, *p,
            "addressing_service::send_refcnt_requests_sync");
#endif

    // collect all requests for each locality
    typedef std::map<naming::id_type, std::vector<request> > requests_type;
    boost::shared_ptr<requests_type> requests =
        boost::make_shared<requests_type>();

    std::vector<hpx::future<std::vector<response> > > lazy_results;
    for (refcnt_requests_type::const_reference e : *p)
    {
        HPX_ASSERT(e.second < 0);

        naming::gid_type raw(e.first);
        request const req(primary_ns_decrement_credit, raw, raw, e.second);

        naming::id_type target(
            stubs::primary_namespace::get_service_instance(raw)
          , naming::id_type::unmanaged);

        (*requests)[target].push_back(req);
    }

    // send requests to all locality
    requests_type::const_iterator end = requests->end();
    for (requests_type::const_iterator it = requests->begin(); it != end; ++it)
    {
        // make sure requests vector goes out of scope only after the
        // parcel-send operation is complete
        future<std::vector<response> > f =
            stubs::primary_namespace::bulk_service_async(
                (*it).first, (*it).second,
                util::bind(&keep_data_alive<requests_type>, requests),
                action_priority_);
        lazy_results.push_back(std::move(f));
    }

    return lazy_results;
}

void addressing_service::send_refcnt_requests_sync(
    std::unique_lock<addressing_service::mutex_type>& l
  , error_code& ec
    )
{
    std::vector<hpx::future<std::vector<response> > > lazy_results =
        send_refcnt_requests_async(l);

    wait_all(lazy_results);

    for (hpx::future<std::vector<response> >& f : lazy_results)
    {
        std::vector<response> const& reps = f.get();
        for (response const& rep : reps)
        {
            if (success != rep.get_status())
            {
                HPX_THROWS_IF(ec, rep.get_status(),
                    "addressing_service::send_refcnt_requests_sync",
                    "could not decrement reference count (reported error" +
                    hpx::get_error_what(ec) + ", " +
                    hpx::get_error_file_name(ec) + "(" +
                    std::to_string(
                        hpx::get_error_line_number(ec)) + "))");
                return;
            }
        }
    }

    if (&ec != &throws)
        ec = make_success_code();
}

///////////////////////////////////////////////////////////////////////////////
hpx::future<void> addressing_service::mark_as_migrated(
    naming::gid_type const& gid_
  , util::unique_function_nonser<std::pair<bool, hpx::future<void> >()> && f //-V669
    )
{
    if (!gid_)
    {
        return hpx::make_exceptional_future<void>(
            HPX_GET_EXCEPTION(bad_parameter,
                "addressing_service::mark_as_migrated",
                "invalid reference gid"));
    }

    naming::gid_type gid(naming::detail::get_stripped_gid(gid_));

    // Always first grab the AGAS lock before invoking the user supplied
    // function. The user supplied code will grab another lock. Both locks have
    // to be acquired and always in the same sequence.
    // The AGAS lock needs to be acquired first as the migrated object might
    // not exist on this locality, in which case it should not be accessed
    // anymore. The only way to determine whether the object still exists on
    // this locality is to query the migrated objects table in AGAS.
    typedef std::unique_lock<mutex_type> lock_type;

    lock_type lock(migrated_objects_mtx_);
    util::ignore_while_checking<lock_type> ignore(&lock);

    // call the user code for the component instance to be migrated, the
    // returned future becomes ready whenever the component instance can be
    // migrated (no threads are pending/active any more)
    std::pair<bool, hpx::future<void> > result = f();

    // mark the gid as 'migrated' right away - the worst what can happen is
    // that a parcel which comes in for this object is bouncing between this
    // locality and the locality managing the address resolution for the object
    if (result.first)
    {
        migrated_objects_table_type::iterator it =
            migrated_objects_table_.find(gid);

        // insert the object into the map of migrated objects
        if (it == migrated_objects_table_.end())
            migrated_objects_table_.insert(gid);

        // avoid interactions with the locking in the cache
        lock.unlock();

        // remove entry from cache
        remove_cache_entry(gid_);
    }

    return std::move(result.second);
}

void addressing_service::unmark_as_migrated(
    naming::gid_type const& gid_
    )
{
    if (!gid_)
    {
        HPX_THROW_EXCEPTION(bad_parameter,
            "addressing_service::unmark_as_migrated",
            "invalid reference gid");
        return;
    }

    naming::gid_type gid(naming::detail::get_stripped_gid(gid_));

    std::unique_lock<mutex_type> lock(migrated_objects_mtx_);

    migrated_objects_table_type::iterator it =
        migrated_objects_table_.find(gid);

    // insert the object into the map of migrated objects
    if (it != migrated_objects_table_.end())
    {
        migrated_objects_table_.erase(it);

        // remove entry from cache
        if (caching_ && naming::detail::store_in_cache(gid_))
        {
            // avoid interactions with the locking in the cache
            lock.unlock();

            // remove entry from cache
            remove_cache_entry(gid_);
        }
    }
}

hpx::future<std::pair<naming::id_type, naming::address> >
addressing_service::begin_migration_async(naming::id_type const& id)
{
    typedef std::pair<naming::id_type, naming::address> result_type;

    if (!id)
    {
        return hpx::make_exceptional_future<result_type>(
            HPX_GET_EXCEPTION(bad_parameter,
                "addressing_service::begin_migration_async",
                "invalid reference id"));
    }

    naming::gid_type gid(naming::detail::get_stripped_gid(id.get_gid()));

    agas::request req(agas::primary_ns_begin_migration, gid);
    naming::id_type service_target(
        agas::stubs::primary_namespace::get_service_instance(gid)
      , naming::id_type::unmanaged);

    return stubs::primary_namespace::service_async<result_type>(
        service_target, req);
}

hpx::future<bool> addressing_service::end_migration_async(
    naming::id_type const& id
    )
{
    if (!id)
    {
        return hpx::make_exceptional_future<bool>(
            HPX_GET_EXCEPTION(bad_parameter,
                "addressing_service::end_migration_async",
                "invalid reference id"));
    }

    naming::gid_type gid(naming::detail::get_stripped_gid(id.get_gid()));

    agas::request req(agas::primary_ns_end_migration, gid);
    naming::id_type service_target(
        agas::stubs::primary_namespace::get_service_instance(gid)
      , naming::id_type::unmanaged);

    return stubs::primary_namespace::service_async<bool>(
        service_target, req);
}

bool addressing_service::was_object_migrated_locked(
    naming::gid_type const& gid_
    )
{
    naming::gid_type gid(naming::detail::get_stripped_gid(gid_));

    return
        migrated_objects_table_.find(gid) !=
        migrated_objects_table_.end();
}

std::pair<bool, components::pinned_ptr>
    addressing_service::was_object_migrated(
        naming::gid_type const& gid
      , util::unique_function_nonser<components::pinned_ptr()> && f //-V669
        )
{
    if (!gid)
    {
        HPX_THROW_EXCEPTION(bad_parameter,
            "addressing_service::was_object_migrated",
            "invalid reference gid");
        return std::make_pair(false, components::pinned_ptr());
    }

    // Always first grab the AGAS lock before invoking the user supplied
    // function. The user supplied code will grab another lock. Both locks have
    // to be acquired and always in the same sequence.
    // The AGAS lock needs to be acquired first as the migrated object might
    // not exist on this locality, in which case it should not be accessed
    // anymore. The only way to determine whether the object still exists on
    // this locality is to query the migrated objects table in AGAS.
    typedef std::unique_lock<mutex_type> lock_type;

    lock_type lock(migrated_objects_mtx_);

    if (was_object_migrated_locked(gid))
        return std::make_pair(true, components::pinned_ptr());

    util::ignore_while_checking<lock_type> ignore(&lock);
    return std::make_pair(false, f());
}

}}

///////////////////////////////////////////////////////////////////////////////
namespace hpx
{
    namespace detail
    {
        std::string name_from_basename(std::string const& basename,
            std::size_t idx)
        {
            HPX_ASSERT(!basename.empty());

            std::string name;

            if (basename[0] != '/')
                name += '/';

            name += basename;
            if (name[name.size()-1] != '/')
                name += '/';
            name += std::to_string(idx);

            return name;
        }
    }

    ///////////////////////////////////////////////////////////////////////////
    std::vector<hpx::future<hpx::id_type> >
        find_all_from_basename(std::string const& basename, std::size_t num_ids)
    {
        if (basename.empty())
        {
            HPX_THROW_EXCEPTION(bad_parameter,
                "hpx::find_all_from_basename",
                "no basename specified");
        }

        std::vector<hpx::future<hpx::id_type> > results;
        for(std::size_t i = 0; i != num_ids; ++i)
        {
            std::string name = detail::name_from_basename(basename, i);
            results.push_back(agas::on_symbol_namespace_event(
                std::move(name), agas::symbol_ns_bind, true));
        }
        return results;
    }

    std::vector<hpx::future<hpx::id_type> >
        find_from_basename(std::string const& basename,
            std::vector<std::size_t> const& ids)
    {
        if (basename.empty())
        {
            HPX_THROW_EXCEPTION(bad_parameter,
                "hpx::find_from_basename",
                "no basename specified");
        }

        std::vector<hpx::future<hpx::id_type> > results;
        for (std::size_t i : ids)
        {
            std::string name = detail::name_from_basename(basename, i); //-V106
            results.push_back(agas::on_symbol_namespace_event(
                std::move(name), agas::symbol_ns_bind, true));
        }
        return results;
    }

    hpx::future<hpx::id_type> find_from_basename(std::string const& basename,
        std::size_t sequence_nr)
    {
        if (basename.empty())
        {
            HPX_THROW_EXCEPTION(bad_parameter,
                "hpx::find_from_basename",
                "no basename specified");
        }

        if (sequence_nr == std::size_t(~0U))
            sequence_nr = std::size_t(naming::get_locality_id_from_id(find_here()));

        std::string name = detail::name_from_basename(basename, sequence_nr);
        return agas::on_symbol_namespace_event(std::move(name),
            agas::symbol_ns_bind, true);
    }

    hpx::future<bool> register_with_basename(std::string const& basename,
        hpx::id_type id, std::size_t sequence_nr)
    {
        if (basename.empty())
        {
            HPX_THROW_EXCEPTION(bad_parameter,
                "hpx::register_with_basename",
                "no basename specified");
        }

        if (sequence_nr == std::size_t(~0U))
            sequence_nr = std::size_t(naming::get_locality_id_from_id(find_here()));

        std::string name = detail::name_from_basename(basename, sequence_nr);
        return agas::register_name(std::move(name), id);
    }

    hpx::future<hpx::id_type> unregister_with_basename(
        std::string const& basename, std::size_t sequence_nr)
    {
        if (basename.empty())
        {
            HPX_THROW_EXCEPTION(bad_parameter,
                "hpx::unregister_with_basename",
                "no basename specified");
        }

        if (sequence_nr == std::size_t(~0U))
            sequence_nr = std::size_t(naming::get_locality_id_from_id(find_here()));

        std::string name = detail::name_from_basename(basename, sequence_nr);
        return agas::unregister_name(std::move(name));
    }
}<|MERGE_RESOLUTION|>--- conflicted
+++ resolved
@@ -2832,12 +2832,6 @@
     }
 #endif
 
-template <typename T>
-void keep_data_alive(boost::shared_ptr<T>)
-{
-    // do nothing, just keep argument alive
-}
-
 void addressing_service::send_refcnt_requests_non_blocking(
     std::unique_lock<addressing_service::mutex_type>& l
   , error_code& ec
@@ -2872,8 +2866,7 @@
 
         // collect all requests for each locality
         typedef std::map<naming::id_type, std::vector<request> > requests_type;
-        boost::shared_ptr<requests_type> requests =
-            boost::make_shared<requests_type>();
+        requests_type requests;
 
         for (refcnt_requests_type::const_reference e : *p)
         {
@@ -2886,19 +2879,6 @@
                 stubs::primary_namespace::get_service_instance(raw)
               , naming::id_type::unmanaged);
 
-<<<<<<< HEAD
-            (*requests)[target].push_back(req);
-        }
-
-        // send requests to all locality
-        requests_type::const_iterator end = requests->end();
-        for (requests_type::const_iterator it = requests->begin(); it != end; ++it)
-        {
-            stubs::primary_namespace::bulk_service_non_blocking(
-                (*it).first, (*it).second,
-                util::bind(&keep_data_alive<requests_type>, requests),
-                action_priority_);
-=======
             requests[target].push_back(std::move(req));
         }
 
@@ -2908,7 +2888,6 @@
         {
             stubs::primary_namespace::bulk_service_non_blocking(
                 (*it).first, std::move((*it).second), action_priority_);
->>>>>>> 891efddb
         }
 
         if (&ec != &throws)
@@ -2953,8 +2932,7 @@
 
     // collect all requests for each locality
     typedef std::map<naming::id_type, std::vector<request> > requests_type;
-    boost::shared_ptr<requests_type> requests =
-        boost::make_shared<requests_type>();
+    requests_type requests;
 
     std::vector<hpx::future<std::vector<response> > > lazy_results;
     for (refcnt_requests_type::const_reference e : *p)
@@ -2968,21 +2946,16 @@
             stubs::primary_namespace::get_service_instance(raw)
           , naming::id_type::unmanaged);
 
-        (*requests)[target].push_back(req);
+        requests[target].push_back(req);
     }
 
     // send requests to all locality
-    requests_type::const_iterator end = requests->end();
-    for (requests_type::const_iterator it = requests->begin(); it != end; ++it)
-    {
-        // make sure requests vector goes out of scope only after the
-        // parcel-send operation is complete
-        future<std::vector<response> > f =
+    requests_type::const_iterator end = requests.end();
+    for (requests_type::const_iterator it = requests.begin(); it != end; ++it)
+    {
+        lazy_results.push_back(
             stubs::primary_namespace::bulk_service_async(
-                (*it).first, (*it).second,
-                util::bind(&keep_data_alive<requests_type>, requests),
-                action_priority_);
-        lazy_results.push_back(std::move(f));
+                (*it).first, (*it).second, action_priority_));
     }
 
     return lazy_results;
