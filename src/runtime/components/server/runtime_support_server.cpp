//  Copyright (c) 2007-2014 Hartmut Kaiser
//  Copyright (c)      2011 Bryce Lelbach
//
//  Distributed under the Boost Software License, Version 1.0. (See accompanying
//  file LICENSE_1_0.txt or copy at http://www.boost.org/LICENSE_1_0.txt)

#include <hpx/hpx_fwd.hpp>
#include <hpx/runtime.hpp>
#include <hpx/exception.hpp>
#include <hpx/util/ini.hpp>
#include <hpx/util/stringstream.hpp>
#include <hpx/util/logging.hpp>
#include <hpx/util/filesystem_compatibility.hpp>
#include <hpx/util/scoped_unlock.hpp>

#include <hpx/runtime/agas/interface.hpp>
#include <hpx/runtime/threads/threadmanager.hpp>
#include <hpx/runtime/naming/resolver_client.hpp>
#include <hpx/runtime/naming/unmanaged.hpp>
#include <hpx/runtime/components/server/runtime_support.hpp>
#include <hpx/runtime/components/server/create_component.hpp>
#include <hpx/runtime/components/server/memory_block.hpp>
#include <hpx/runtime/components/server/memory.hpp>
#include <hpx/runtime/components/stubs/runtime_support.hpp>
#include <hpx/runtime/components/component_factory_base.hpp>
#include <hpx/runtime/components/base_lco_factory.hpp>
#include <hpx/runtime/components/component_registry_base.hpp>
#include <hpx/runtime/components/component_startup_shutdown_base.hpp>
#include <hpx/runtime/components/component_commandline_base.hpp>
#include <hpx/runtime/actions/continuation.hpp>
#include <hpx/runtime/actions/plain_action.hpp>
#include <hpx/runtime/applier/apply.hpp>
#include <hpx/lcos/wait_all.hpp>

#if !defined(HPX_GCC44_WORKAROUND)
#include <hpx/lcos/broadcast.hpp>
#if defined(HPX_USE_FAST_DIJKSTRA_TERMINATION_DETECTION)
#include <hpx/lcos/reduce.hpp>
#endif
#endif

#include <hpx/util/assert.hpp>
#include <hpx/util/portable_binary_iarchive.hpp>
#include <hpx/util/portable_binary_oarchive.hpp>
#include <hpx/util/parse_command_line.hpp>
#include <hpx/util/command_line_handling.hpp>
#include <hpx/util/coroutine/coroutine.hpp>

#include <hpx/plugins/message_handler_factory_base.hpp>
#include <hpx/plugins/binary_filter_factory_base.hpp>

#include <algorithm>
#include <set>

#include <boost/foreach.hpp>
#include <boost/shared_ptr.hpp>
#include <boost/lexical_cast.hpp>
#include <boost/filesystem/path.hpp>
#include <boost/filesystem/convenience.hpp>
#include <boost/algorithm/string/case_conv.hpp>

#include <boost/serialization/serialization.hpp>
#include <boost/serialization/version.hpp>
#include <boost/serialization/vector.hpp>
#include <boost/serialization/export.hpp>

///////////////////////////////////////////////////////////////////////////////
// Serialization support for the runtime_support actions
HPX_REGISTER_ACTION(
    hpx::components::server::runtime_support::factory_properties_action,
    factory_properties_action)
HPX_REGISTER_ACTION(
    hpx::components::server::runtime_support::bulk_create_components_action,
    bulk_create_components_action)
HPX_REGISTER_ACTION(
    hpx::components::server::runtime_support::create_memory_block_action,
    create_memory_block_action)
HPX_REGISTER_ACTION(
    hpx::components::server::runtime_support::load_components_action,
    load_components_action)
HPX_REGISTER_ACTION(
    hpx::components::server::runtime_support::call_startup_functions_action,
    call_startup_functions_action)
HPX_REGISTER_ACTION(
    hpx::components::server::runtime_support::call_shutdown_functions_action,
    call_shutdown_functions_action)
HPX_REGISTER_ACTION(
    hpx::components::server::runtime_support::free_component_action,
    free_component_action)
HPX_REGISTER_ACTION(
    hpx::components::server::runtime_support::shutdown_action,
    shutdown_action)
HPX_REGISTER_ACTION(
    hpx::components::server::runtime_support::shutdown_all_action,
    shutdown_all_action)
HPX_REGISTER_ACTION(
    hpx::components::server::runtime_support::terminate_action,
    terminate_action)
HPX_REGISTER_ACTION(
    hpx::components::server::runtime_support::terminate_all_action,
    terminate_all_action)
HPX_REGISTER_ACTION(
    hpx::components::server::runtime_support::get_config_action,
    get_config_action)
HPX_REGISTER_ACTION(
    hpx::components::server::runtime_support::update_agas_cache_entry_action,
    update_agas_cache_entry_action)
HPX_REGISTER_ACTION(
    hpx::components::server::runtime_support::garbage_collect_action,
    garbage_collect_action)
HPX_REGISTER_ACTION(
    hpx::components::server::runtime_support::create_performance_counter_action,
    create_performance_counter_action)
HPX_REGISTER_ACTION(
    hpx::components::server::runtime_support::get_instance_count_action,
    get_instance_count_action)
HPX_REGISTER_ACTION(
    hpx::components::server::runtime_support::remove_from_connection_cache_action,
    remove_from_connection_cache_action)
HPX_REGISTER_ACTION(
    hpx::components::server::runtime_support::dijkstra_termination_action,
    dijkstra_termination_action)

///////////////////////////////////////////////////////////////////////////////
HPX_DEFINE_GET_COMPONENT_TYPE_STATIC(
    hpx::components::server::runtime_support,
    hpx::components::component_runtime_support)

namespace hpx
{
    // helper function to stop evaluating counters during shutdown
    void stop_evaluating_counters();
}

namespace hpx { namespace components
{
    bool initial_static_loading = true;

    ///////////////////////////////////////////////////////////////////////////
    // There is no need to protect these global from thread concurrent access
    // as they are access during early startup only.
    std::vector<static_factory_load_data_type>&
    get_static_module_data()
    {
        static std::vector<static_factory_load_data_type> global_module_init_data;
        return global_module_init_data;
    }

    void init_registry_module(static_factory_load_data_type const& data)
    {
        if (initial_static_loading)
            get_static_module_data().push_back(data);
    }

    ///////////////////////////////////////////////////////////////////////////
    std::map<std::string, util::plugin::get_plugins_list_type>&
    get_static_factory_data()
    {
        static std::map<std::string, util::plugin::get_plugins_list_type>
            global_factory_init_data;
        return global_factory_init_data;
    }

    void init_registry_factory(static_factory_load_data_type const& data)
    {
        if (initial_static_loading)
            get_static_factory_data().insert(
                std::make_pair(data.name, data.get_factory));
    }

    bool get_static_factory(std::string const& instance,
        util::plugin::get_plugins_list_type& f)
    {
        typedef std::map<std::string, util::plugin::get_plugins_list_type>
            map_type;

        map_type const& m = get_static_factory_data();
        map_type::const_iterator it = m.find(instance);
        if (it == m.end())
            return false;

        f = it->second;
        return true;
    }

    ///////////////////////////////////////////////////////////////////////////
    std::map<std::string, util::plugin::get_plugins_list_type>&
    get_static_commandline_data()
    {
        static std::map<std::string, util::plugin::get_plugins_list_type>
            global_commandline_init_data;
        return global_commandline_init_data;
    }

    void init_registry_commandline(static_factory_load_data_type const& data)
    {
        if (initial_static_loading)
            get_static_commandline_data().insert(
                std::make_pair(data.name, data.get_factory));
    }

    bool get_static_commandline(std::string const& instance,
        util::plugin::get_plugins_list_type& f)
    {
        typedef std::map<std::string, util::plugin::get_plugins_list_type>
            map_type;

        map_type const& m = get_static_commandline_data();
        map_type::const_iterator it = m.find(instance);
        if (it == m.end())
            return false;

        f = it->second;
        return true;
    }

    ///////////////////////////////////////////////////////////////////////////
    std::map<std::string, util::plugin::get_plugins_list_type>&
    get_static_startup_shutdown_data()
    {
        static std::map<std::string, util::plugin::get_plugins_list_type>
            global_startup_shutdown_init_data;
        return global_startup_shutdown_init_data;
    }

    void init_registry_startup_shutdown(static_factory_load_data_type const& data)
    {
        if (initial_static_loading)
            get_static_startup_shutdown_data().insert(
                std::make_pair(data.name, data.get_factory));
    }

    bool get_static_startup_shutdown(std::string const& instance,
        util::plugin::get_plugins_list_type& f)
    {
        typedef std::map<std::string, util::plugin::get_plugins_list_type>
            map_type;

        map_type const& m = get_static_startup_shutdown_data();
        map_type::const_iterator it = m.find(instance);
        if (it == m.end())
            return false;

        f = it->second;
        return true;
    }
}}

///////////////////////////////////////////////////////////////////////////////
namespace hpx { namespace components { namespace server
{
    ///////////////////////////////////////////////////////////////////////////
    runtime_support::runtime_support()
      : stopped_(false), terminated_(false), dijkstra_color_(false),
        shutdown_all_invoked_(false)
    {}

    ///////////////////////////////////////////////////////////////////////////
    // return, whether more than one instance of the given component can be
    // created at the same time
    int runtime_support::factory_properties(components::component_type type)
    {
        // locate the factory for the requested component type
        component_map_mutex_type::scoped_lock l(cm_mtx_);

        component_map_type::const_iterator it = components_.find(type);
        if (it == components_.end() || !(*it).second.first) {
            // we don't know anything about this component
            hpx::util::osstream strm;
            strm << "attempt to query factory properties for components "
                    "invalid/unknown type: "
                 << components::get_component_type_name(type);

            l.unlock();
            HPX_THROW_EXCEPTION(hpx::bad_component_type,
                "runtime_support::factory_properties",
                hpx::util::osstream_get_string(strm));
            return factory_invalid;
        }

    // ask for the factory's capabilities
        return (*it).second.first->get_factory_properties();
    }

    /// \brief Action to create N new default constructed components
    std::vector<naming::gid_type> runtime_support::bulk_create_components(
        components::component_type type, std::size_t count)
    {
        // locate the factory for the requested component type
        component_map_mutex_type::scoped_lock l(cm_mtx_);

        std::vector<naming::gid_type> ids;

        component_map_type::const_iterator it = components_.find(type);
        if (it == components_.end() || !(*it).second.first) {
            // we don't know anything about this component
            hpx::util::osstream strm;
            strm << "attempt to create component instance of invalid/unknown type: "
                 << components::get_component_type_name(type);

            l.unlock();
            HPX_THROW_EXCEPTION(hpx::bad_component_type,
                "runtime_support::bulk_create_components",
                hpx::util::osstream_get_string(strm));
            return ids;
        }

        l.unlock();

    // create new component instance
        boost::shared_ptr<component_factory_base> factory((*it).second.first);

        ids.reserve(count);
        for (std::size_t i = 0; i < count; ++i)
            ids.push_back(factory->create());

    // log result if requested
        if (LHPX_ENABLED(info))
        {
            LRT_(info) << "successfully created " << count << " components " //-V128
                        << " of type: "
                        << components::get_component_type_name(type);
        }
        return ids;
    }

    ///////////////////////////////////////////////////////////////////////////
    boost::shared_ptr<util::one_size_heap_list_base>
        runtime_support::get_promise_heap(components::component_type type)
    {
        // locate the factory for the requested component type
        component_map_mutex_type::scoped_lock l(cm_mtx_);

        component_map_type::iterator it = components_.find(type);
        if (it == components_.end())
        {
            // we don't know anything about this promise type yet
            boost::shared_ptr<components::base_lco_factory> factory(
                new components::base_lco_factory(type));

            component_factory_type data(factory);
            std::pair<component_map_type::iterator, bool> p =
                components_.insert(component_map_type::value_type(type, data));
            if (!p.second)
            {
                l.unlock();
                HPX_THROW_EXCEPTION(out_of_memory,
                    "runtime_support::get_promise_heap",
                    "could not create base_lco_factor for type " +
                        components::get_component_type_name(type));
            }

            it = p.first;
        }

        return boost::static_pointer_cast<components::base_lco_factory>(
            (*it).second.first)->get_heap();
    }

    ///////////////////////////////////////////////////////////////////////////
    // create a new instance of a memory block
    // FIXME: error code?
    naming::gid_type runtime_support::create_memory_block(
        std::size_t count, hpx::actions::manage_object_action_base const& act)
    {
        server::memory_block* c = server::memory_block::create(count, act);
        naming::gid_type gid = c->get_base_gid();
        if (gid) {
            LRT_(info) << "successfully created memory block of size " << count //-V128
                       << ": " << gid;
            return gid;
        }

        delete c;

        hpx::util::osstream strm;
        strm << "global id " << gid << " is already bound to a different "
                "component instance";
        HPX_THROW_EXCEPTION(hpx::duplicate_component_address,
            "runtime_support::create_memory_block",
            hpx::util::osstream_get_string(strm));

        return naming::invalid_gid;
    }

    ///////////////////////////////////////////////////////////////////////////
    // delete an existing instance of a component
    void runtime_support::free_component(
        agas::gva const& g, naming::gid_type const& gid, boost::uint64_t count)
    {
        // Special case: component_memory_block.
        if (g.type == components::component_memory_block) {
            applier::applier& appl = hpx::applier::get_applier();

            for (std::size_t i = 0; i != count; ++i)
            {
                naming::gid_type target = gid + i;

                // make sure this component is located here
                if (appl.here() != g.endpoint)
                {
                    // FIXME: should the component be re-bound ?
                    hpx::util::osstream strm;
                    strm << "global id " << target << " is not bound to any "
                            "local component instance";

                    // FIXME: If this throws then we leak the rest of count.
                    // What should we do instead?
                    HPX_THROW_EXCEPTION(hpx::unknown_component_address,
                        "runtime_support::free_component",
                        hpx::util::osstream_get_string(strm));
                    return;
                }

                // free the memory block
                components::server::memory_block::destroy(
                    reinterpret_cast<components::server::memory_block*>(
                        g.lva(target, gid)));

                LRT_(info) << "successfully destroyed memory block " << target;
            }

            return;
        }
        else if (naming::refers_to_virtual_memory(gid))
        {
            // simply delete the memory
            delete [] reinterpret_cast<boost::uint8_t*>(gid.get_lsb());
            return;
        }

        // locate the factory for the requested component type
        boost::shared_ptr<component_factory_base> factory;

        {
            component_map_mutex_type::scoped_lock l(cm_mtx_);
            component_map_type::const_iterator it = components_.find(g.type);
            if (it == components_.end()) {
                // we don't know anything about this component
                hpx::util::osstream strm;

                naming::resolver_client& client = naming::get_agas_client();
                error_code ec(lightweight);
                strm << "attempt to destroy component "
                     << gid
                     << " of invalid/unknown type: "
                     << components::get_component_type_name(g.type)
                     << " ("
                     << client.get_component_type_name(g.type, ec)
                     << ")" << std::endl;

                strm << "list of registered components: \n";
                component_map_type::iterator end = components_.end();
                for (component_map_type::iterator cit = components_.begin(); cit!= end; ++cit)
                {
                    strm << "  "
                         << components::get_component_type_name((*cit).first)
                         << " ("
                         << client.get_component_type_name((*cit).first, ec)
                         << ")" << std::endl;
                }

                l.unlock();
                HPX_THROW_EXCEPTION(hpx::bad_component_type,
                    "runtime_support::free_component",
                    hpx::util::osstream_get_string(strm));
                return;
            }

            factory = (*it).second.first;
        }

        // we might end up with the same address, so cache the already deleted
        // ones here.
#if defined(HPX_DEBUG)
        std::vector<naming::address> freed_components;
        freed_components.reserve(count);
#endif

        for (std::size_t i = 0; i != count; ++i)
        {
            naming::gid_type target(gid + i);
            naming::address addr(g.endpoint, g.type, g.lva(target, gid));

#if defined(HPX_DEBUG)
            bool found = false;
            BOOST_FOREACH(naming::address const & a, freed_components)
            {
                if(a == addr)
                {
                    found = true;
                    break;
                }
            }
            HPX_ASSERT(!found);
#endif
            // FIXME: If this throws then we leak the rest of count.
            // What should we do instead?

            // destroy the component instance
            factory->destroy(target, addr);

            LRT_(info) << "successfully destroyed component " << (gid + i)
                << " of type: " << components::get_component_type_name(g.type);

#if defined(HPX_DEBUG)
            freed_components.push_back(std::move(addr));
#endif
        }
    }

    // function to be called during shutdown
    // Action: shut down this runtime system instance
    void runtime_support::shutdown(double timeout,
        naming::id_type const& respond_to)
    {
        // initiate system shutdown
        stop(timeout, respond_to, false);
    }

    // function to be called to terminate this locality immediately
    void runtime_support::terminate(naming::id_type const& respond_to)
    {
        // push pending logs
        components::cleanup_logging();

        if (respond_to) {
            // respond synchronously
            typedef lcos::base_lco_with_value<void> void_lco_type;
            typedef void_lco_type::set_event_action action_type;

            naming::address addr;
            if (agas::is_local_address_cached(respond_to, addr)) {
                // execute locally, action is executed immediately as it is
                // a direct_action
                hpx::applier::detail::apply_l<action_type>(respond_to,
                    std::move(addr));
            }
            else {
                // apply remotely, parcel is sent synchronously
                hpx::applier::detail::apply_r_sync<action_type>(std::move(addr),
                    respond_to);
            }
        }

        std::abort();
    }
}}}

#if !defined(HPX_GCC44_WORKAROUND)

///////////////////////////////////////////////////////////////////////////////
typedef hpx::components::server::runtime_support::call_shutdown_functions_action
    call_shutdown_functions_action;

HPX_REGISTER_BROADCAST_ACTION_DECLARATION(call_shutdown_functions_action)
HPX_REGISTER_BROADCAST_ACTION(call_shutdown_functions_action)

#if defined(HPX_USE_FAST_DIJKSTRA_TERMINATION_DETECTION)

///////////////////////////////////////////////////////////////////////////////
typedef std::logical_or<bool> std_logical_or_type;

typedef hpx::components::server::runtime_support::dijkstra_termination_action
    dijkstra_termination_action;

HPX_REGISTER_REDUCE_ACTION_DECLARATION(dijkstra_termination_action, std_logical_or_type)
HPX_REGISTER_REDUCE_ACTION(dijkstra_termination_action, std_logical_or_type)

#endif
#endif

namespace hpx { namespace components { namespace server
{
    ///////////////////////////////////////////////////////////////////////////
    // initiate system shutdown for all localities
    void invoke_shutdown_functions(
        std::vector<naming::id_type> const& prefixes, bool pre_shutdown)
    {
#if !defined(HPX_GCC44_WORKAROUND)
        call_shutdown_functions_action act;
        lcos::broadcast(act, prefixes, pre_shutdown).get();
#else
        std::vector<lcos::future<void> > lazy_actions;
        BOOST_FOREACH(naming::id_type const& id, prefixes)
        {
            using components::stubs::runtime_support;
            lazy_actions.push_back(
                std::move(runtime_support::call_shutdown_functions_async(
                    id, pre_shutdown)));
        }

        // wait for all localities to finish executing their registered
        // shutdown functions
        wait_all(lazy_actions);
#endif
    }

    ///////////////////////////////////////////////////////////////////////////
    void runtime_support::dijkstra_make_black()
    {
        // Rule 1: A machine sending a message makes itself black.
        dijkstra_mtx_type::scoped_lock l(dijkstra_mtx_);
        dijkstra_color_ = true;
    }

#if defined(HPX_USE_FAST_DIJKSTRA_TERMINATION_DETECTION)
    // This new code does not work, currently, as the return actions generated
    // by the futures used by hpx::reduce make the sender black. This causes
    // an infinite loop while waiting for the Dijkstra termination detection
    // to return.

    // invoked during termination detection
    bool runtime_support::dijkstra_termination()
    {
        applier::applier& appl = hpx::applier::get_applier();
        naming::resolver_client& agas_client = appl.get_agas_client();

        agas_client.start_shutdown();

        // First wait for this locality to become passive. We do this by
        // periodically checking the number of still running threads.
        //
        // Rule 0: When active, machine nr.i + 1 keeps the token; when passive,
        // it hands over the token to machine nr.i.
        threads::threadmanager_base& tm = appl.get_thread_manager();

        while (tm.get_thread_count() > 1)
        {
<<<<<<< HEAD
            this_thread::sleep_for(boost::chrono::milliseconds(100));
=======
            // FIXME: this sleep_for is causing the long shutdown times.
            // By commenting it, #1263 gets solved.
            //this_thread::sleep_for(boost::posix_time::millisec(100));
>>>>>>> 039b4e2c
            this_thread::yield();
        }

        // Now this locality has become passive, thus we can send the token
        // to the next locality.
        //
        // Rule 2: When machine nr.i + 1 propagates the probe, it hands over a
        // black token to machine nr.i if it is black itself, whereas while
        // being white it leaves the color of the token unchanged.
        dijkstra_mtx_type::scoped_lock l(dijkstra_mtx_);
        bool dijkstra_token = dijkstra_color_;

        // Rule 5: Upon transmission of the token to machine nr.i, machine
        // nr.i + 1 becomes white.
        dijkstra_color_ = false;

        // The reduce-function (logical_or) will make sure black will be
        // propagated.
        return dijkstra_token;
    }

    // kick off termination detection
    void runtime_support::dijkstra_termination_detection(
        std::vector<naming::id_type> const& locality_ids)
    {
        boost::uint32_t num_localities =
            static_cast<boost::uint32_t>(locality_ids.size());
        if (num_localities == 1)
            return;

        {
            // Note: we protect the entire loop here since the stopping condition
            // depends on the shared variable "dijkstra_color_"
            // Proper unlocking for possible remote actions needs to be taken care of
            dijkstra_mtx_type::scoped_lock l(dijkstra_mtx_);
            do {
                // Rule 4: Machine nr.0 initiates a probe by making itself white
                // and sending a white token to machine nr.N - 1.
                dijkstra_color_ = false;        // start off with white

                dijkstra_termination_action act;
                bool termination_aborted = false;
                {
                    util::scoped_unlock<dijkstra_mtx_type::scoped_lock> ul(l);
                    termination_aborted = lcos::reduce(act, locality_ids, std_logical_or_type()).get()
                }
                if (termination_aborted)
                {
                    dijkstra_color_ = true;     // unsuccessful termination
                }

                // Rule 3: After the completion of an unsuccessful probe, machine
                // nr.0 initiates a next probe.
            } while (dijkstra_color_);
        }
    }
#else
    void runtime_support::send_dijkstra_termination_token(
        boost::uint32_t target_locality_id,
        boost::uint32_t initiating_locality_id,
        boost::uint32_t num_localities, bool dijkstra_token)
    {
        // First wait for this locality to become passive. We do this by
        // periodically checking the number of still running threads.
        //
        // Rule 0: When active, machine nr.i + 1 keeps the token; when passive,
        // it hands over the token to machine nr.i.
        applier::applier& appl = hpx::applier::get_applier();
        threads::threadmanager_base& tm = appl.get_thread_manager();

        while (tm.get_thread_count() > 1)
        {
<<<<<<< HEAD
            this_thread::sleep_for(boost::chrono::milliseconds(100));
=======
            // FIXME: this sleep_for is causing the long shutdown times.
            // By commenting it, #1263 gets solved.
            //this_thread::sleep_for(boost::posix_time::millisec(100));
>>>>>>> 039b4e2c
            this_thread::yield();
        }

        // Now this locality has become passive, thus we can send the token
        // to the next locality.
        //
        // Rule 2: When machine nr.i + 1 propagates the probe, it hands over a
        // black token to machine nr.i if it is black itself, whereas while
        // being white it leaves the color of the token unchanged.
        {
            dijkstra_mtx_type::scoped_lock l(dijkstra_mtx_);
            if (dijkstra_color_)
                dijkstra_token = dijkstra_color_;

            // Rule 5: Upon transmission of the token to machine nr.i, machine
            // nr.i + 1 becomes white.
            dijkstra_color_ = false;
        }

        naming::id_type id(naming::get_id_from_locality_id(target_locality_id));
        apply<dijkstra_termination_action>(id, initiating_locality_id,
            num_localities, dijkstra_token);
    }

    // invoked during termination detection
    void runtime_support::dijkstra_termination(
        boost::uint32_t initiating_locality_id, boost::uint32_t num_localities,
        bool dijkstra_token)
    {
        applier::applier& appl = hpx::applier::get_applier();
        naming::resolver_client& agas_client = appl.get_agas_client();

        agas_client.start_shutdown();

        boost::uint32_t locality_id = get_locality_id();

        if (initiating_locality_id == locality_id)
        {
            // we received the token after a full circle
            if (dijkstra_token)
            {
                dijkstra_mtx_type::scoped_lock l(dijkstra_mtx_);
                dijkstra_color_ = true;     // unsuccessful termination
            }

            dijkstra_cond_.notify_one();
            return;
        }

        if (0 == locality_id)
            locality_id = num_localities;

        send_dijkstra_termination_token(locality_id - 1,
            initiating_locality_id, num_localities, dijkstra_token);
    }

    // kick off termination detection
    void runtime_support::dijkstra_termination_detection(
        std::vector<naming::id_type> const& locality_ids)
    {
        boost::uint32_t num_localities =
            static_cast<boost::uint32_t>(locality_ids.size());
        if (num_localities == 1)
            return;

        boost::uint32_t initiating_locality_id = get_locality_id();

        // send token to previous node
        boost::uint32_t target_id = initiating_locality_id;
        if (0 == target_id)
            target_id = static_cast<boost::uint32_t>(num_localities);

        {
            // Note: we protect the entire loop here since the stopping condition
            // depends on the shared variable "dijkstra_color_"
            // Proper unlocking for possible remote actions needs to be taken care of
            dijkstra_mtx_type::scoped_lock l(dijkstra_mtx_);
            do {
                // Rule 4: Machine nr.0 initiates a probe by making itself white
                // and sending a white token to machine nr.N - 1.
                dijkstra_color_ = false;        // start off with white

                {
                    util::scoped_unlock<dijkstra_mtx_type::scoped_lock> ul(l);
                    send_dijkstra_termination_token(target_id - 1,
                        initiating_locality_id, num_localities, false);
                }

                // wait for token to come back to us
                dijkstra_cond_.wait(l);

                // Rule 3: After the completion of an unsuccessful probe, machine
                // nr.0 initiates a next probe.

            } while (dijkstra_color_);
        }
    }
#endif

    ///////////////////////////////////////////////////////////////////////////
    void runtime_support::shutdown_all(double timeout)
    {
        if (find_here() != hpx::find_root_locality())
        {
            HPX_THROW_EXCEPTION(invalid_status,
                "runtime_support::shutdown_all",
                "shutdown_all shut be invoked on the troot locality only");
            return;
        }

        // make sure shutdown_all is invoked only once
        bool flag = false;
        if (!shutdown_all_invoked_.compare_exchange_strong(flag, true))
        {
            return;
        }

        LRT_(info) << "runtime_support::shutdown_all: "
            "initialiting application shutdown";

        applier::applier& appl = hpx::applier::get_applier();
        naming::resolver_client& agas_client = appl.get_agas_client();

        agas_client.start_shutdown();

        stop_evaluating_counters();

        std::vector<naming::id_type> locality_ids = find_all_localities();
        dijkstra_termination_detection(locality_ids);

        LRT_(info) << "runtime_support::shutdown_all: "
            "passed termination detection";

        // execute registered shutdown functions on all localities
        invoke_shutdown_functions(locality_ids, true);
        invoke_shutdown_functions(locality_ids, false);

        LRT_(info) << "runtime_support::shutdown_all: "
            "invoked shutdown functions";

        // Shut down all localities except the the local one, we can't use
        // broadcast here as we have to handle the back parcel in a special
        // way.
        std::reverse(locality_ids.begin(), locality_ids.end());

        boost::uint32_t locality_id = get_locality_id();
        std::vector<lcos::future<void> > lazy_actions;

        BOOST_FOREACH(naming::id_type id, locality_ids)
        {
            if (locality_id != naming::get_locality_id_from_id(id))
            {
                using components::stubs::runtime_support;
                lazy_actions.push_back(runtime_support::shutdown_async(id,
                    timeout));
            }
        }

        // wait for all localities to be stopped
        wait_all(lazy_actions);

        LRT_(info) << "runtime_support::shutdown_all: "
            "all localities have been shut down";

        // Now make sure this local locality gets shut down as well.
        // There is no need to respond...
        stop(timeout, naming::invalid_id, false);
    }

    ///////////////////////////////////////////////////////////////////////////
    // initiate system shutdown for all localities
    void runtime_support::terminate_all()
    {
        std::vector<naming::gid_type> locality_ids;
        applier::applier& appl = hpx::applier::get_applier();
        appl.get_agas_client().get_localities(locality_ids);
        std::reverse(locality_ids.begin(), locality_ids.end());

        // Terminate all localities except the the local one, we can't use
        // broadcast here as we have to handle the back parcel in a special
        // way.
        {
            boost::uint32_t locality_id = get_locality_id();
            std::vector<lcos::future<void> > lazy_actions;

            BOOST_FOREACH(naming::gid_type gid, locality_ids)
            {
                if (locality_id != naming::get_locality_id_from_gid(gid))
                {
                    using components::stubs::runtime_support;
                    naming::id_type id(gid, naming::id_type::unmanaged);
                    lazy_actions.push_back(runtime_support::terminate_async(id));
                }
            }

            // wait for all localities to be stopped
            wait_all(lazy_actions);
        }

        // now make sure this local locality gets terminated as well.
        terminate(naming::invalid_id);   //good night
    }

    ///////////////////////////////////////////////////////////////////////////
    // Retrieve configuration information
    util::section runtime_support::get_config()
    {
        return *(get_runtime().get_config().get_section("application"));
    }

    /// \brief Insert the given name mapping into the AGAS cache of this
    ///        locality.
    void runtime_support::update_agas_cache_entry(naming::gid_type const& gid,
        naming::address const& addr, boost::uint64_t count,
        boost::uint64_t offset)
    {
        naming::get_agas_client().update_cache_entry(gid, addr, count, offset);
    }

    ///////////////////////////////////////////////////////////////////////////
    /// \brief Force a garbage collection operation in the AGAS layer.
    void runtime_support::garbage_collect()
    {
        naming::get_agas_client().garbage_collect_non_blocking();
    }

    ///////////////////////////////////////////////////////////////////////////
    /// \brief Create the given performance counter instance.
    naming::gid_type runtime_support::create_performance_counter(
        performance_counters::counter_info const& info)
    {
        return performance_counters::detail::create_counter_local(info);
    }

    ///////////////////////////////////////////////////////////////////////////
    void runtime_support::tidy()
    {
        component_map_mutex_type::scoped_lock l(cm_mtx_);

        // Only after releasing the components we are allowed to release
        // the modules. This is done in reverse order of loading.
        component_map_type::iterator end = components_.end();
        for (component_map_type::iterator it = components_.begin(); it != end; /**/)
        {
            component_map_type::iterator curr = it;
            ++it;
            if ((*curr).second.first)
            {
                // this is a workaround for sloppy memory management...
                // keep module in memory until application terminated
                if (!(*curr).second.first->may_unload())
                    (*curr).second.second.keep_alive();

                // delete factory in any case
                (*curr).second.first.reset();
            }

            // now delete the entry
            components_.erase(curr);
        }

        plugins_.clear();       // unload all plugins
        modules_.clear();       // unload all modules
    }

    ///////////////////////////////////////////////////////////////////////////
    boost::int32_t runtime_support::get_instance_count(components::component_type type)
    {
        component_map_mutex_type::scoped_lock l(cm_mtx_);

        component_map_type::const_iterator it = components_.find(type);
        if (it == components_.end() || !(*it).second.first) {
            // we don't know anything about this component
            hpx::util::osstream strm;
            strm << "attempt to query instance count for components of "
                    "invalid/unknown type: "
                 << components::get_component_type_name(type);

            l.unlock();
            HPX_THROW_EXCEPTION(hpx::bad_component_type,
                "runtime_support::factory_properties",
                hpx::util::osstream_get_string(strm));
            return factory_invalid;
        }

        // ask for the factory's capabilities
        return (*it).second.first->instance_count();
    }

    ///////////////////////////////////////////////////////////////////////////
    /// \brief Remove the given locality from our connection cache
    void runtime_support::remove_from_connection_cache(naming::locality const& l)
    {
        runtime* rt = get_runtime_ptr();
        if (rt == 0) return;

        // instruct our connection cache to drop all connections it is holding
        rt->get_parcel_handler().remove_from_connection_cache(l);
    }

    ///////////////////////////////////////////////////////////////////////////
    void runtime_support::run()
    {
        mutex_type::scoped_lock l(mtx_);
        stopped_ = false;
        terminated_ = false;
        shutdown_all_invoked_.store(false);
    }

    void runtime_support::wait()
    {
        mutex_type::scoped_lock l(mtx_);
        while (!stopped_) {
            LRT_(info) << "runtime_support: about to enter wait state";
            wait_condition_.wait(l);

            LRT_(info) << "runtime_support: exiting wait state";
        }
    }

    // let thread manager clean up HPX threads
    template <typename Lock>
    inline void
    cleanup_threads(threads::threadmanager_base& tm, Lock& l)
    {
        // re-acquire pointer to self as it might have changed
        threads::thread_self* self = threads::get_self_ptr();
        HPX_ASSERT(0 != self);    // needs to be executed by a HPX thread

        // give the scheduler some time to work on remaining tasks
        {
            util::scoped_unlock<Lock> ul(l);
            self->yield(threads::pending);
        }

        // get rid of all terminated threads
        tm.cleanup_terminated(true);
    }

    void runtime_support::stop(double timeout,
        naming::id_type const& respond_to, bool remove_from_remote_caches)
    {
        mutex_type::scoped_lock l(mtx_);
        if (!stopped_) {
            // push pending logs
            components::cleanup_logging();

            HPX_ASSERT(!terminated_);

            applier::applier& appl = hpx::applier::get_applier();
            threads::threadmanager_base& tm = appl.get_thread_manager();
            naming::resolver_client& agas_client = appl.get_agas_client();

            util::high_resolution_timer t;
            double start_time = t.elapsed();
            bool timed_out = false;
            error_code ec(lightweight);

            stopped_ = true;

            while (tm.get_thread_count() > 1) {
                // let thread-manager clean up threads
                cleanup_threads(tm, l);

                // obey timeout
                if ((std::abs(timeout - 1.) < 1e-16)  && timeout < (t.elapsed() - start_time)) {
                    // we waited long enough
                    timed_out = true;
                    break;
                }
            }

            // If it took longer than expected, kill all suspended threads as
            // well.
            if (timed_out) {
                // now we have to wait for all threads to be aborted
                while (tm.get_thread_count() > 1) {
                    // abort all suspended threads
                    tm.abort_all_suspended_threads();

                    // let thread-manager clean up threads
                    cleanup_threads(tm, l);
                }
            }

            // Drop the locality from the partition table.
            agas_client.unregister_locality(appl.here(), ec);

            // unregister fixed components
            agas_client.unbind_local(appl.get_runtime_support_raw_gid(), ec);
            agas_client.unbind_local(appl.get_memory_raw_gid(), ec);

            if (remove_from_remote_caches)
                remove_here_from_connection_cache();

            if (respond_to) {
                // respond synchronously
                typedef lcos::base_lco_with_value<void> void_lco_type;
                typedef void_lco_type::set_event_action action_type;

                naming::address addr;
                if (agas::is_local_address_cached(respond_to, addr)) {
                    // execute locally, action is executed immediately as it is
                    // a direct_action
                    hpx::applier::detail::apply_l<action_type>(respond_to,
                        std::move(addr));
                }
                else {
                    // apply remotely, parcel is sent synchronously
                    hpx::applier::detail::apply_r_sync<action_type>(
                        std::move(addr), respond_to);
                }
            }

            wait_condition_.notify_all();
            stop_condition_.wait(l);        // wait for termination
        }
    }

    // this will be called after the thread manager has exited
    void runtime_support::stopped()
    {
        mutex_type::scoped_lock l(mtx_);
        if (!terminated_) {
            stop_condition_.notify_all();   // finished cleanup/termination
            terminated_ = true;
        }
    }

    bool runtime_support::load_components()
    {
        // load components now that AGAS is up
        util::runtime_configuration& ini = get_runtime().get_config();

        // first static components
        ini.load_components_static(components::get_static_module_data());

        // modules loaded dynamically should not register themselves statically
        components::initial_static_loading = false;

        // then dynamic ones
        ini.load_components(modules_);

        naming::resolver_client& client = get_runtime().get_agas_client();
        bool result = load_components(ini, client.get_local_locality(), client);

        return load_plugins(ini) && result;
    }

    void runtime_support::call_startup_functions(bool pre_startup)
    {
        if (pre_startup) {
            get_runtime().set_state(runtime::state_pre_startup);
            BOOST_FOREACH(HPX_STD_FUNCTION<void()> const& f, pre_startup_functions_)
            {
                f();
            }
        }
        else {
            get_runtime().set_state(runtime::state_startup);
            BOOST_FOREACH(HPX_STD_FUNCTION<void()> const& f, startup_functions_)
            {
                f();
            }
        }
    }

    void runtime_support::call_shutdown_functions(bool pre_shutdown)
    {
        runtime& rt = get_runtime();
        if (pre_shutdown) {
            rt.set_state(runtime::state_pre_shutdown);
            BOOST_FOREACH(HPX_STD_FUNCTION<void()> const& f, pre_shutdown_functions_)
            {
                try {
                    f();
                }
                catch (...) {
                    rt.report_error(boost::current_exception());
                }
            }
        }
        else {
            rt.set_state(runtime::state_shutdown);
            BOOST_FOREACH(HPX_STD_FUNCTION<void()> const& f, shutdown_functions_)
            {
                try {
                    f();
                }
                catch (...) {
                    rt.report_error(boost::current_exception());
                }
            }
        }
    }

    ///////////////////////////////////////////////////////////////////////////
    bool runtime_support::keep_factory_alive(component_type type)
    {
        component_map_mutex_type::scoped_lock l(cm_mtx_);

        // Only after releasing the components we are allowed to release
        // the modules. This is done in reverse order of loading.
        component_map_type::iterator it = components_.find(type);
        if (it == components_.end() || !(*it).second.first)
            return false;

        (*it).second.second.keep_alive();
        return true;
    }

    void runtime_support::remove_here_from_connection_cache()
    {
        runtime* rt = get_runtime_ptr();
        if (rt == 0)
            return;

        std::vector<naming::id_type> locality_ids = find_remote_localities();

        typedef server::runtime_support::remove_from_connection_cache_action action_type;
        action_type act;
        BOOST_FOREACH(naming::id_type const& id, locality_ids)
        {
            apply(act, id, rt->here());
        }
    }

    ///////////////////////////////////////////////////////////////////////////
    parcelset::policies::message_handler*
    runtime_support::create_message_handler(
        char const* message_handler_type, char const* action,
        parcelset::parcelport* pp, std::size_t num_messages,
        std::size_t interval, error_code& ec)
    {
        // locate the factory for the requested plugin type
        plugin_map_mutex_type::scoped_lock l(p_mtx_);

        plugin_map_type::const_iterator it = plugins_.find(message_handler_type);
        if (it == plugins_.end() || !(*it).second.first) {
            // we don't know anything about this component
            hpx::util::osstream strm;
            strm << "attempt to create message handler plugin instance of "
                    "invalid/unknown type: " << message_handler_type;
            HPX_THROWS_IF(ec, hpx::bad_plugin_type,
                "runtime_support::create_message_handler",
                hpx::util::osstream_get_string(strm));
            return 0;
        }

        l.unlock();

        // create new component instance
        boost::shared_ptr<plugins::message_handler_factory_base> factory(
            boost::static_pointer_cast<plugins::message_handler_factory_base>(
                (*it).second.first));

        parcelset::policies::message_handler* mh = factory->create(action,
            pp, num_messages, interval);
        if (0 == mh) {
            hpx::util::osstream strm;
            strm << "couldn't to create message handler plugin of type: "
                 << message_handler_type;
            HPX_THROWS_IF(ec, hpx::bad_plugin_type,
                "runtime_support::create_message_handler",
                hpx::util::osstream_get_string(strm));
            return 0;
        }

        if (&ec != &throws)
            ec = make_success_code();

        // log result if requested
        if (LHPX_ENABLED(info))
        {
            LRT_(info) << "successfully created message handler plugin of type: "
                       << message_handler_type;
        }
        return mh;
    }

    util::binary_filter* runtime_support::create_binary_filter(
        char const* binary_filter_type, bool compress,
        util::binary_filter* next_filter, error_code& ec)
    {
        // locate the factory for the requested plugin type
        plugin_map_mutex_type::scoped_lock l(p_mtx_);

        plugin_map_type::const_iterator it = plugins_.find(binary_filter_type);
        if (it == plugins_.end() || !(*it).second.first) {
            // we don't know anything about this component
            hpx::util::osstream strm;
            strm << "attempt to create binary filter plugin instance of "
                    "invalid/unknown type: " << binary_filter_type;
            HPX_THROWS_IF(ec, hpx::bad_plugin_type,
                "runtime_support::create_binary_filter",
                hpx::util::osstream_get_string(strm));
            return 0;
        }

        l.unlock();

        // create new component instance
        boost::shared_ptr<plugins::binary_filter_factory_base> factory(
            boost::static_pointer_cast<plugins::binary_filter_factory_base>(
                (*it).second.first));

        util::binary_filter* bf = factory->create(compress, next_filter);
        if (0 == bf) {
            hpx::util::osstream strm;
            strm << "couldn't to create binary filter plugin of type: "
                 << binary_filter_type;
            HPX_THROWS_IF(ec, hpx::bad_plugin_type,
                "runtime_support::create_binary_filter",
                hpx::util::osstream_get_string(strm));
            return 0;
        }

        if (&ec != &throws)
            ec = make_success_code();

        // log result if requested
        if (LHPX_ENABLED(info))
        {
            LRT_(info) << "successfully binary filter handler plugin of type: "
                       << binary_filter_type;
        }
        return bf;
    }

    ///////////////////////////////////////////////////////////////////////////
    inline void decode (std::string &str, char const *s, char const *r)
    {
        std::string::size_type pos = 0;
        while ((pos = str.find(s, pos)) != std::string::npos)
        {
            str.replace(pos, 2, r);
        }
    }

    inline std::string decode_string(std::string str)
    {
        decode(str, "\\n", "\n");
        return str;
    }

    ///////////////////////////////////////////////////////////////////////////
    bool runtime_support::load_component_static(
        util::section& ini, std::string const& instance,
        std::string const& component, boost::filesystem::path const& lib,
        naming::gid_type const& prefix, naming::resolver_client& agas_client,
        bool isdefault, bool isenabled,
        boost::program_options::options_description& options,
        std::set<std::string>& startup_handled)
    {
        try {
            // initialize the factory instance using the preferences from the
            // ini files
            util::section const* glob_ini = NULL;
            if (ini.has_section("settings"))
                glob_ini = ini.get_section("settings");

            util::section const* component_ini = NULL;
            std::string component_section("hpx.components." + instance);
            if (ini.has_section(component_section))
                component_ini = ini.get_section(component_section);

            error_code ec(lightweight);
            if (0 == component_ini ||
                "0" == component_ini->get_entry("no_factory", "0"))
            {
                util::plugin::get_plugins_list_type f;
                if (!components::get_static_factory(instance, f)) {
                    LRT_(warning) << "static loading failed: " << lib.string()
                                    << ": " << instance << ": couldn't find "
                                    << "factory in global static factory map";
                    return false;
                }

                // get the factory
                hpx::util::plugin::static_plugin_factory<
                    component_factory_base> pf (f);

                // create the component factory object, if not disabled
                boost::shared_ptr<component_factory_base> factory (
                    pf.create(instance, ec, glob_ini, component_ini, isenabled));
                if (ec) {
                    LRT_(warning) << "static loading failed: " << lib.string()
                                    << ": " << instance << ": "
                                    << get_error_what(ec);
                    return false;
                }

                component_type t = factory->get_component_type(
                    prefix, agas_client);
                if (0 == t) {
                    LRT_(info) << "component refused to load: "  << instance;
                    return false;   // module refused to load
                }

                // store component factory and module for later use
                component_map_mutex_type::scoped_lock l(cm_mtx_);

                component_factory_type data(factory, isenabled);
                std::pair<component_map_type::iterator, bool> p =
                    components_.insert(component_map_type::value_type(t, data));

                if (components::get_derived_type(t) != 0) {
                // insert three component types, the base type, the derived
                // type and the combined one.
                    if (p.second) {
                        p = components_.insert(component_map_type::value_type(
                                components::get_derived_type(t), data));
                    }
                    if (p.second) {
                        components_.insert(component_map_type::value_type(
                                components::get_base_type(t), data));
                    }
                }

                if (!p.second) {
                    LRT_(fatal) << "duplicate component id: " << instance
                        << ": " << components::get_component_type_name(t);
                    return false;   // duplicate component id?
                }

                LRT_(info) << "static loading succeeded: " << lib.string()
                            << ": " << instance << ": "
                            << components::get_component_type_name(t);
            }

            // make sure startup/shutdown registration is called once for each
            // module, same for plugins
            if (startup_handled.find(component) == startup_handled.end()) {
                startup_handled.insert(component);
                load_commandline_options_static(component, options, ec);
                if (ec) ec = error_code(lightweight);
                load_startup_shutdown_functions_static(component, ec);
            }
        }
        catch (hpx::exception const&) {
            throw;
        }
        catch (std::logic_error const& e) {
            LRT_(warning) << "static loading failed: " << lib.string()
                          << ": " << instance << ": " << e.what();
            return false;
        }
        catch (std::exception const& e) {
            LRT_(warning) << "static loading failed: " << lib.string()
                          << ": " << instance << ": " << e.what();
            return false;
        }
        return true;    // component got loaded
    }

    ///////////////////////////////////////////////////////////////////////////
    // Load all components from the ini files found in the configuration
    bool runtime_support::load_components(util::section& ini,
        naming::gid_type const& prefix, naming::resolver_client& agas_client)
    {
        // load all components as described in the configuration information
        if (!ini.has_section("hpx.components")) {
            LRT_(info) << "No components found/loaded, HPX will be mostly "
                          "non-functional (no section [hpx.components] found).";
            return true;     // no components to load
        }

        // each shared library containing components may have an ini section
        //
        // # mandatory section describing the component module
        // [hpx.components.instance_name]
        //  name = ...           # the name of this component module
        //  path = ...           # the path where to find this component module
        //  enabled = false      # optional (default is assumed to be true)
        //  static = false       # optional (default is assumed to be false)
        //
        // # optional section defining additional properties for this module
        // [hpx.components.instance_name.settings]
        //  key = value
        //
        util::section* sec = ini.get_section("hpx.components");
        if (NULL == sec)
        {
            LRT_(error) << "NULL section found";
            return false;     // something bad happened
        }

        // make sure every component module gets asked for startup/shutdown
        // functions only once
        std::set<std::string> startup_handled;

        // collect additional command-line options
        boost::program_options::options_description options;

        util::section::section_map const& s = (*sec).get_sections();
        typedef util::section::section_map::const_iterator iterator;
        iterator end = s.end();
        for (iterator i = s.begin (); i != end; ++i)
        {
            namespace fs = boost::filesystem;

            // the section name is the instance name of the component
            util::section const& sect = i->second;
            std::string instance (sect.get_name());
            std::string component;

            if (sect.has_entry("name"))
                component = sect.get_entry("name");
            else
                component = instance;

            bool isenabled = true;
            if (sect.has_entry("enabled")) {
                std::string tmp = sect.get_entry("enabled");
                boost::algorithm::to_lower (tmp);
                if (tmp == "no" || tmp == "false" || tmp == "0") {
                    LRT_(info) << "component factory disabled: " << instance;
                    isenabled = false;     // this component has been disabled
                }
            }

            // test whether this component section was generated
            bool isdefault = false;
            if (sect.has_entry("isdefault")) {
                std::string tmp = sect.get_entry("isdefault");
                boost::algorithm::to_lower (tmp);
                if (tmp == "true")
                    isdefault = true;
            }

            fs::path lib;
            try {
                if (sect.has_entry("path"))
                    lib = hpx::util::create_path(sect.get_entry("path"));
                else
                    lib = hpx::util::create_path(HPX_DEFAULT_COMPONENT_PATH);

                if (sect.get_entry("static", "0") == "1") {
                    load_component_static(ini, instance,
                        component, lib, prefix, agas_client, isdefault,
                        isenabled, options, startup_handled);
                }
                else {
#if defined(HPX_STATIC_LINKING)
                    HPX_THROW_EXCEPTION(service_unavailable,
                        "runtime_support::load_components",
                        "static linking configuration does not support dynamic "
                        "loading of component '" + instance + "'");
#else
                    load_component_dynamic(ini, instance,
                        component, lib, prefix, agas_client, isdefault,
                        isenabled, options, startup_handled);
#endif
                }
            }
            catch (hpx::exception const& e) {
                LRT_(warning) << "caught exception while loading " << instance
                              << ", " << e.get_error_code().get_message()
                              << ": " << e.what();
                if (e.get_error_code().value() == hpx::commandline_option_error)
                {
                    std::cerr << "runtime_support::load_components: "
                              << "invalid command line option(s) to "
                              << instance << " component: " << e.what()
                              << std::endl;
                }
            }
        } // for

        // do secondary command line processing, check validity of options only
        try {
            std::string unknown_cmd_line(ini.get_entry("hpx.unknown_cmd_line", ""));
            if (!unknown_cmd_line.empty()) {
                std::string runtime_mode(ini.get_entry("hpx.runtime_mode", ""));
                boost::program_options::variables_map vm;

                util::commandline_error_mode mode = util::rethrow_on_error;
                std::string allow_unknown(ini.get_entry("hpx.commandline.allow_unknown", "0"));
                if (allow_unknown != "0") mode = util::allow_unregistered;

                util::parse_commandline(ini, options, unknown_cmd_line, vm,
                    std::size_t(-1), mode,
                    get_runtime_mode_from_name(runtime_mode));
            }

            std::string fullhelp(ini.get_entry("hpx.cmd_line_help", ""));
            if (!fullhelp.empty()) {
                std::string help_option(ini.get_entry("hpx.cmd_line_help_option", ""));
                if (0 == std::string("full").find(help_option)) {
                    std::cout << decode_string(fullhelp);
                    std::cout << options << std::endl;
                }
                else {
                    throw std::logic_error("unknown help option: " + help_option);
                }
                return false;
            }

            // secondary command line handling, looking for --exit and other
            // options
            std::string cmd_line(ini.get_entry("hpx.cmd_line", ""));
            if (!cmd_line.empty()) {
                std::string runtime_mode(ini.get_entry("hpx.runtime_mode", ""));
                boost::program_options::variables_map vm;

                util::parse_commandline(ini, options, cmd_line, vm, std::size_t(-1),
                    util::allow_unregistered | util::report_missing_config_file,
                    get_runtime_mode_from_name(runtime_mode));

#if defined(HPX_HAVE_HWLOC)
                if (vm.count("hpx:print-bind")) {
                    std::size_t num_threads = boost::lexical_cast<std::size_t>(
                        ini.get_entry("hpx.os_threads", 1));
                    util::handle_print_bind(vm, num_threads);
                }
#endif
                if (vm.count("hpx:list-parcel-ports"))
                    util::handle_list_parcelports();

                if (vm.count("hpx:exit"))
                    return false;
            }
        }
        catch (std::exception const& e) {
            std::cerr << "runtime_support::load_components: "
                      << "command line processing: " << e.what() << std::endl;
            return false;
        }
        return true;
    }

    ///////////////////////////////////////////////////////////////////////////
    bool runtime_support::load_startup_shutdown_functions_static(
        std::string const& module, error_code& ec)
    {
        try {
            // get the factory, may fail
            util::plugin::get_plugins_list_type f;
            if (!components::get_static_startup_shutdown(module, f))
            {
                LRT_(debug) << "static loading of startup/shutdown functions "
                    "failed: " << module << ": couldn't find module in global "
                        << "static startup/shutdown functions data map";
                return false;
            }

            util::plugin::static_plugin_factory<
                component_startup_shutdown_base> pf (f);

            // create the startup_shutdown object
            boost::shared_ptr<component_startup_shutdown_base>
                startup_shutdown(pf.create("startup_shutdown", ec));
            if (ec) {
                LRT_(debug) << "static loading of startup/shutdown functions "
                    "failed: " << module << ": " << get_error_what(ec);
                return false;
            }

            startup_function_type startup;
            bool pre_startup = true;
            if (startup_shutdown->get_startup_function(startup, pre_startup))
            {
                if (pre_startup)
                    pre_startup_functions_.push_back(startup);
                else
                    startup_functions_.push_back(startup);
            }

            shutdown_function_type s;
            bool pre_shutdown = false;
            if (startup_shutdown->get_shutdown_function(s, pre_shutdown))
            {
                if (pre_shutdown)
                    pre_shutdown_functions_.push_back(s);
                else
                    shutdown_functions_.push_back(s);
            }
        }
        catch (hpx::exception const&) {
            throw;
        }
        catch (std::logic_error const& e) {
            LRT_(debug) << "static loading of startup/shutdown functions failed: "
                        << module << ": " << e.what();
            return false;
        }
        catch (std::exception const& e) {
            LRT_(debug) << "static loading of startup/shutdown functions failed: "
                        << module << ": " << e.what();
            return false;
        }
        return true;    // startup/shutdown functions got registered
    }

    ///////////////////////////////////////////////////////////////////////////
    bool runtime_support::load_commandline_options_static(
        std::string const& module,
        boost::program_options::options_description& options, error_code& ec)
    {
        try {
            util::plugin::get_plugins_list_type f;
            if (!components::get_static_commandline(module, f))
            {
                LRT_(debug) << "static loading of command-line options failed: "
                        << module << ": couldn't find module in global "
                        << "static command line data map";
                return false;
            }

            // get the factory, may fail
            hpx::util::plugin::static_plugin_factory<
                component_commandline_base> pf (f);

            // create the startup_shutdown object
            boost::shared_ptr<component_commandline_base>
                commandline_options(pf.create("commandline_options", ec));
            if (ec) {
                LRT_(debug) << "static loading of command-line options failed: "
                            << module << ": " << get_error_what(ec);
                return false;
            }

            options.add(commandline_options->add_commandline_options());
        }
        catch (hpx::exception const&) {
            throw;
        }
        catch (std::logic_error const& e) {
            LRT_(debug) << "static loading of command-line options failed: "
                        << module << ": " << e.what();
            return false;
        }
        catch (std::exception const& e) {
            LRT_(debug) << "static loading of command-line options failed: "
                        << module << ": " << e.what();
            return false;
        }
        return true;    // startup/shutdown functions got registered
    }

#if !defined(HPX_STATIC_LINKING)
    bool runtime_support::load_component_dynamic(
        util::section& ini, std::string const& instance,
        std::string const& component, boost::filesystem::path lib,
        naming::gid_type const& prefix, naming::resolver_client& agas_client,
        bool isdefault, bool isenabled,
        boost::program_options::options_description& options,
        std::set<std::string>& startup_handled)
    {
        modules_map_type::iterator it = modules_.find(HPX_MANGLE_STRING(component));
        if (it != modules_.end()) {
            // use loaded module, instantiate the requested factory
            if (!load_component((*it).second, ini, instance, component, lib,
                    prefix, agas_client, isdefault, isenabled, options,
                    startup_handled))
            {
                return false;   // next please :-P
            }
        }
        else {
            // first, try using the path as the full path to the library
            error_code ec(lightweight);
            hpx::util::plugin::dll d(lib.string(), HPX_MANGLE_STRING(component));
            d.load_library(ec);
            if (ec) {
                // build path to component to load
                std::string libname(HPX_MAKE_DLL_STRING(component));
                lib /= hpx::util::create_path(libname);
                d.load_library(ec);
                if (ec) {
                    LRT_(warning) << "dynamic loading failed: " << lib.string()
                                    << ": " << instance << ": " << get_error_what(ec);
                    return false;   // next please :-P
                }
            }

            // now, instantiate the requested factory
            if (!load_component(d, ini, instance, component, lib, prefix,
                    agas_client, isdefault, isenabled, options,
                    startup_handled))
            {
                return false;   // next please :-P
            }

            modules_.insert(std::make_pair(HPX_MANGLE_STRING(component), d));
        }
        return true;
    }

    bool runtime_support::load_startup_shutdown_functions(hpx::util::plugin::dll& d,
        error_code& ec)
    {
        try {
            // get the factory, may fail
            hpx::util::plugin::plugin_factory<component_startup_shutdown_base> pf (d,
                "startup_shutdown");

            // create the startup_shutdown object
            boost::shared_ptr<component_startup_shutdown_base>
                startup_shutdown(pf.create("startup_shutdown", ec));
            if (ec) {
                LRT_(debug) << "loading of startup/shutdown functions failed: "
                            << d.get_name() << ": " << get_error_what(ec);
                return false;
            }

            startup_function_type startup;
            bool pre_startup = true;
            if (startup_shutdown->get_startup_function(startup, pre_startup))
            {
                if (pre_startup)
                    pre_startup_functions_.push_back(startup);
                else
                    startup_functions_.push_back(startup);
            }

            shutdown_function_type s;
            bool pre_shutdown = false;
            if (startup_shutdown->get_shutdown_function(s, pre_shutdown))
            {
                if (pre_shutdown)
                    pre_shutdown_functions_.push_back(s);
                else
                    shutdown_functions_.push_back(s);
            }
        }
        catch (hpx::exception const&) {
            throw;
        }
        catch (std::logic_error const& e) {
            LRT_(debug) << "loading of startup/shutdown functions failed: "
                        << d.get_name() << ": " << e.what();
            return false;
        }
        catch (std::exception const& e) {
            LRT_(debug) << "loading of startup/shutdown functions failed: "
                        << d.get_name() << ": " << e.what();
            return false;
        }
        return true;    // startup/shutdown functions got registered
    }

    bool runtime_support::load_commandline_options(hpx::util::plugin::dll& d,
        boost::program_options::options_description& options, error_code& ec)
    {
        try {
            // get the factory, may fail
            hpx::util::plugin::plugin_factory<component_commandline_base> pf (d,
                "commandline_options");

            // create the startup_shutdown object
            boost::shared_ptr<component_commandline_base>
                commandline_options(pf.create("commandline_options", ec));
            if (ec) {
                LRT_(debug) << "loading of command-line options failed: "
                            << d.get_name() << ": " << get_error_what(ec);
                return false;
            }

            options.add(commandline_options->add_commandline_options());
        }
        catch (hpx::exception const&) {
            throw;
        }
        catch (std::logic_error const& e) {
            LRT_(debug) << "loading of command-line options failed: "
                        << d.get_name() << ": " << e.what();
            return false;
        }
        catch (std::exception const& e) {
            LRT_(debug) << "loading of command-line options failed: "
                        << d.get_name() << ": " << e.what();
            return false;
        }
        return true;    // startup/shutdown functions got registered
    }

    ///////////////////////////////////////////////////////////////////////////
    bool runtime_support::load_component(
        hpx::util::plugin::dll& d, util::section& ini,
        std::string const& instance, std::string const& component,
        boost::filesystem::path const& lib, naming::gid_type const& prefix,
        naming::resolver_client& agas_client, bool isdefault, bool isenabled,
        boost::program_options::options_description& options,
        std::set<std::string>& startup_handled)
    {
        namespace fs = boost::filesystem;
        try {
            // initialize the factory instance using the preferences from the
            // ini files
            util::section const* glob_ini = NULL;
            if (ini.has_section("settings"))
                glob_ini = ini.get_section("settings");

            util::section const* component_ini = NULL;
            std::string component_section("hpx.components." + instance);
            if (ini.has_section(component_section))
                component_ini = ini.get_section(component_section);

            error_code ec(lightweight);
            if (0 == component_ini ||
                "0" == component_ini->get_entry("no_factory", "0"))
            {
                // get the factory
                hpx::util::plugin::plugin_factory<component_factory_base> pf (d,
                    "factory");

                // create the component factory object, if not disabled
                boost::shared_ptr<component_factory_base> factory (
                    pf.create(instance, ec, glob_ini, component_ini, isenabled));
                if (ec) {
                    LRT_(warning) << "dynamic loading failed: " << lib.string()
                                  << ": " << instance << ": "
                                  << get_error_what(ec);
                    return false;
                }

                component_type t = factory->get_component_type(
                    prefix, agas_client);
                if (0 == t) {
                    LRT_(info) << "component refused to load: "  << instance;
                    return false;   // module refused to load
                }

                // store component factory and module for later use
                component_map_mutex_type::scoped_lock l(cm_mtx_);

                component_factory_type data(factory, d, isenabled);
                std::pair<component_map_type::iterator, bool> p =
                    components_.insert(component_map_type::value_type(t, data));

                if (components::get_derived_type(t) != 0) {
                // insert three component types, the base type, the derived
                // type and the combined one.
                    if (p.second) {
                        p = components_.insert(component_map_type::value_type(
                                components::get_derived_type(t), data));
                    }
                    if (p.second) {
                        components_.insert(component_map_type::value_type(
                                components::get_base_type(t), data));
                    }
                }

                if (!p.second) {
                    LRT_(fatal) << "duplicate component id: " << instance
                        << ": " << components::get_component_type_name(t);
                    return false;   // duplicate component id?
                }

                LRT_(info) << "dynamic loading succeeded: " << lib.string()
                            << ": " << instance << ": "
                            << components::get_component_type_name(t);
            }

            // make sure startup/shutdown registration is called once for each
            // module, same for plugins
            if (startup_handled.find(d.get_name()) == startup_handled.end()) {
                startup_handled.insert(d.get_name());
                load_commandline_options(d, options, ec);
                if (ec) ec = error_code(lightweight);
                load_startup_shutdown_functions(d, ec);
            }
        }
        catch (hpx::exception const&) {
            throw;
        }
        catch (std::logic_error const& e) {
            LRT_(warning) << "dynamic loading failed: " << lib.string()
                          << ": " << instance << ": " << e.what();
            return false;
        }
        catch (std::exception const& e) {
            LRT_(warning) << "dynamic loading failed: " << lib.string()
                          << ": " << instance << ": " << e.what();
            return false;
        }
        return true;    // component got loaded
    }
#endif

    ///////////////////////////////////////////////////////////////////////////
    // Load all components from the ini files found in the configuration
    bool runtime_support::load_plugins(util::section& ini)
    {
        // load all components as described in the configuration information
        if (!ini.has_section("hpx.plugins")) {
            LRT_(info) << "No plugins found/loaded.";
            return true;     // no plugins to load
        }

        // each shared library containing components may have an ini section
        //
        // # mandatory section describing the component module
        // [hpx.plugins.instance_name]
        //  name = ...           # the name of this component module
        //  path = ...           # the path where to find this component module
        //  enabled = false      # optional (default is assumed to be true)
        //  static = false       # optional (default is assumed to be false)
        //
        // # optional section defining additional properties for this module
        // [hpx.plugins.instance_name.settings]
        //  key = value
        //
        util::section* sec = ini.get_section("hpx.plugins");
        if (NULL == sec)
        {
            LRT_(error) << "NULL section found";
            return false;     // something bad happened
        }

        util::section::section_map const& s = (*sec).get_sections();
        typedef util::section::section_map::const_iterator iterator;
        iterator end = s.end();
        for (iterator i = s.begin (); i != end; ++i)
        {
            namespace fs = boost::filesystem;

            // the section name is the instance name of the component
            util::section const& sect = i->second;
            std::string instance (sect.get_name());
            std::string component;

            if (i->second.has_entry("name"))
                component = sect.get_entry("name");
            else
                component = instance;

            bool isenabled = true;
            if (sect.has_entry("enabled")) {
                std::string tmp = sect.get_entry("enabled");
                boost::algorithm::to_lower (tmp);
                if (tmp == "no" || tmp == "false" || tmp == "0") {
                    LRT_(info) << "plugin factory disabled: " << instance;
                    isenabled = false;     // this component has been disabled
                }
            }

            fs::path lib;
            try {
                if (sect.has_entry("path"))
                    lib = hpx::util::create_path(sect.get_entry("path"));
                else
                    lib = hpx::util::create_path(HPX_DEFAULT_COMPONENT_PATH);

                if (sect.get_entry("static", "0") == "1") {
                    // FIXME: implement statically linked plugins
                }
                else {
#if defined(HPX_STATIC_LINKING)
                    HPX_THROW_EXCEPTION(service_unavailable,
                        "runtime_support::load_plugins",
                        "static linking configuration does not support dynamic "
                        "loading of plugin '" + instance + "'");
#else
                    // first, try using the path as the full path to the library
                    if (!load_plugin(ini, instance, component, lib, isenabled))
                    {
                        // build path to component to load
                        std::string libname(HPX_MAKE_DLL_STRING(component));
                        lib /= hpx::util::create_path(libname);
                        if (!load_plugin(ini, instance, component, lib, isenabled))
                        {
                            continue;   // next please :-P
                        }
                    }
#endif
                }
            }
            catch (hpx::exception const& e) {
                LRT_(warning) << "caught exception while loading " << instance
                              << ", " << e.get_error_code().get_message()
                              << ": " << e.what();
            }
        } // for
        return true;
    }

#if !defined(HPX_STATIC_LINKING)
    bool runtime_support::load_plugin(util::section& ini,
        std::string const& instance, std::string const& plugin,
        boost::filesystem::path const& lib, bool isenabled)
    {
        namespace fs = boost::filesystem;
        if (fs::extension(lib) != HPX_SHARED_LIB_EXTENSION)
            return false;

        try {
            // get the handle of the library
            error_code ec(lightweight);
            hpx::util::plugin::dll d(lib.string(), HPX_MANGLE_STRING(plugin));

            d.load_library(ec);
            if (ec) {
                LRT_(warning) << "dynamic loading failed: " << lib.string()
                              << ": " << instance << ": " << get_error_what(ec);
                return false;
            }

            // initialize the factory instance using the preferences from the
            // ini files
            util::section const* glob_ini = NULL;
            if (ini.has_section("settings"))
                glob_ini = ini.get_section("settings");

            util::section const* plugin_ini = NULL;
            std::string plugin_section("hpx.plugins." + instance);
            if (ini.has_section(plugin_section))
                plugin_ini = ini.get_section(plugin_section);

            if (0 != plugin_ini &&
                "0" != plugin_ini->get_entry("no_factory", "0"))
            {
                return false;
            }

            // get the factory
            hpx::util::plugin::plugin_factory<plugins::plugin_factory_base>
                pf (d, "factory");

            // create the component factory object, if not disabled
            boost::shared_ptr<plugins::plugin_factory_base> factory (
                pf.create(instance, ec, glob_ini, plugin_ini, isenabled));
            if (ec) {
                LRT_(warning) << "dynamic loading failed: " << lib.string()
                              << ": " << instance << ": " << get_error_what(ec);
                return false;
            }

            // store component factory and module for later use
            plugin_factory_type data(factory, d, isenabled);
            std::pair<plugin_map_type::iterator, bool> p =
                plugins_.insert(plugin_map_type::value_type(instance, data));

            if (!p.second) {
                LRT_(fatal) << "duplicate plugin type: " << instance;
                return false;   // duplicate component id?
            }

            LRT_(info) << "dynamic loading succeeded: " << lib.string()
                        << ": " << instance;
        }
        catch (hpx::exception const&) {
            throw;
        }
        catch (std::logic_error const& e) {
            LRT_(warning) << "dynamic loading failed: " << lib.string()
                          << ": " << instance << ": " << e.what();
            return false;
        }
        catch (std::exception const& e) {
            LRT_(warning) << "dynamic loading failed: " << lib.string()
                          << ": " << instance << ": " << e.what();
            return false;
        }
        return true;    // component got loaded
    }
#endif

#if defined(HPX_HAVE_SECURITY)
    components::security::capability
        runtime_support::get_factory_capabilities(components::component_type type)
    {
        components::security::capability caps;

        component_map_mutex_type::scoped_lock l(cm_mtx_);
        component_map_type::const_iterator it = components_.find(type);
        if (it == components_.end()) {
            hpx::util::osstream strm;
            strm << "attempt to extract capabilities for component instance of "
                << "invalid/unknown type: "
                << components::get_component_type_name(type)
                << " (component type not found in map)";

            l.unlock();
            HPX_THROW_EXCEPTION(hpx::bad_component_type,
                "runtime_support::get_factory_capabilities",
                hpx::util::osstream_get_string(strm));
            return caps;
        }

        if (!(*it).second.first) {
            hpx::util::osstream strm;
            strm << "attempt to extract capabilities for component instance of "
                << "invalid/unknown type: "
                << components::get_component_type_name(type)
                << " (map entry is NULL)";

            l.unlock();
            HPX_THROW_EXCEPTION(hpx::bad_component_type,
                "runtime_support::get_factory_capabilities",
                hpx::util::osstream_get_string(strm));
            return caps;
        }

        boost::shared_ptr<component_factory_base> factory((*it).second.first);
        {
            util::scoped_unlock<component_map_mutex_type::scoped_lock> ul(l);
            caps = factory->get_required_capabilities();
        }
        return caps;
    }
#endif
}}}
<|MERGE_RESOLUTION|>--- conflicted
+++ resolved
@@ -627,13 +627,9 @@
 
         while (tm.get_thread_count() > 1)
         {
-<<<<<<< HEAD
-            this_thread::sleep_for(boost::chrono::milliseconds(100));
-=======
             // FIXME: this sleep_for is causing the long shutdown times.
             // By commenting it, #1263 gets solved.
             //this_thread::sleep_for(boost::posix_time::millisec(100));
->>>>>>> 039b4e2c
             this_thread::yield();
         }
 
@@ -706,13 +702,9 @@
 
         while (tm.get_thread_count() > 1)
         {
-<<<<<<< HEAD
-            this_thread::sleep_for(boost::chrono::milliseconds(100));
-=======
             // FIXME: this sleep_for is causing the long shutdown times.
             // By commenting it, #1263 gets solved.
             //this_thread::sleep_for(boost::posix_time::millisec(100));
->>>>>>> 039b4e2c
             this_thread::yield();
         }
 
