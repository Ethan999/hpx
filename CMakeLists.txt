--- conflicted
+++ resolved
@@ -399,14 +399,7 @@
 endif()
 
 ## Parcelport related build options
-<<<<<<< HEAD
-hpx_option(HPX_PARCELPORT_VERBS BOOL "Enable the ibverbs based parcelport. This is currently an experimental feature" OFF CATEGORY "Parcelport" ADVANCED)
-hpx_option(HPX_PARCELPORT_IPC BOOL "Enable the IPC (inter process communication) based parcelport. This is currently an experimental feature" OFF CATEGORY "Parcelport" ADVANCED)
-hpx_option(HPX_PARCELPORT_MPI BOOL "Enable the MPI based parcelport." OFF CATEGORY "Parcelport")
-hpx_option(HPX_PARCELPORT_TCP BOOL "Enable the TCP based parcelport." ON CATEGORY "Parcelport")
-
-=======
-hpx_option(HPX_WITH_PARCELPORT_IBVERBS BOOL
+hpx_option(HPX_WITH_PARCELPORT_VERBS BOOL
   "Enable the ibverbs based parcelport. This is currently an experimental feature"
   OFF CATEGORY "Parcelport" ADVANCED)
 hpx_option(HPX_WITH_PARCELPORT_IPC BOOL
@@ -420,20 +413,19 @@
   ON CATEGORY "Parcelport")
 
 ## ibverbs parcelport settings
-hpx_option(HPX_WITH_PARCELPORT_IBVERBS_IFNAME STRING
+hpx_option(HPX_WITH_PARCELPORT_VERBS_IFNAME STRING
   "The interface name of the ibverbs capable network adapter (default: ib0)"
   "ib0" CATEGORY "Parcelport" ADVANCED)
-hpx_option(HPX_WITH_PARCELPORT_IBVERBS_MESSAGE_PAYLOAD STRING
+hpx_option(HPX_WITH_PARCELPORT_VERBS_MESSAGE_PAYLOAD STRING
   "Size of the message payload not sent with RDMA (default: 512 byte)"
   "512" CATEGORY "Parcelport" ADVANCED)
-hpx_option(HPX_WITH_PARCELPORT_IBVERBS_MEMORY_CHUNK_SIZE STRING
+hpx_option(HPX_WITH_PARCELPORT_VERBS_MEMORY_CHUNK_SIZE STRING
   "Number of bytes a chunk in the memory pool can hold (default: 64MB)"
   "67108864" CATEGORY "Parcelport" ADVANCED)
-hpx_option(HPX_WITH_PARCELPORT_IBVERBS_MAX_MEMORY_CHUNKS STRING
+hpx_option(HPX_WITH_PARCELPORT_VERBS_MAX_MEMORY_CHUNKS STRING
   "Maximum number of chunks that can be allocated (default: 100)"
   "100" CATEGORY "Parcelport" ADVANCED)
 
->>>>>>> 7848f9ba
 ## mpi parcelport settings
 hpx_option(HPX_WITH_PARCELPORT_MPI_ENV STRING
   "List of environment variables checked to detect MPI (default: MV2_COMM_WORLD_RANK;PMI_RANK;OMPI_COMM_WORLD_SIZE;ALPS_APP_PE)."
