//  Copyright (c) 2007-2014 Hartmut Kaiser
//  Copyright (c) 2007 Richard D Guidry Jr
//  Copyright (c) 2007 Alexandre (aka Alex) TABBAL
//  Copyright (c) 2011 Bryce Lelbach
//
//  Distributed under the Boost Software License, Version 1.0. (See accompanying
//  file LICENSE_1_0.txt or copy at http://www.boost.org/LICENSE_1_0.txt)

#if !defined(HPX_PARCELSET_PARCEL_MAR_26_2008_1051AM)
#define HPX_PARCELSET_PARCEL_MAR_26_2008_1051AM

#include <hpx/hpx_fwd.hpp>
#include <hpx/exception.hpp>
#include <hpx/runtime/actions/component_action.hpp>
#include <hpx/runtime/components/component_type.hpp>
#include <hpx/runtime/naming/name.hpp>
#include <hpx/runtime/naming/address.hpp>
#include <hpx/runtime/parcelset/policies/message_handler.hpp>
#include <hpx/runtime/serialization/binary_filter.hpp>
#include <hpx/runtime/serialization/serialize.hpp>
#include <hpx/util/assert.hpp>
#include <hpx/traits/type_size.hpp>
#include <hpx/traits/serialize_as_future.hpp>

#include <boost/intrusive_ptr.hpp>
#include <boost/detail/atomic_count.hpp>

#include <hpx/config/warnings_prefix.hpp>

///////////////////////////////////////////////////////////////////////////////
//  parcel serialization format version
#define HPX_PARCEL_VERSION 0x80

///////////////////////////////////////////////////////////////////////////////
namespace hpx { namespace parcelset
{
    class HPX_EXPORT parcel;

    namespace detail
    {
        ///////////////////////////////////////////////////////////////////////////
        class HPX_EXPORT parcel_data
        {
        public:
            parcel_data()
              : count_(0)
            {}

            parcel_data(actions::base_action* act)
              : count_(0), action_(act)
            {}

            parcel_data(actions::action_type act)
              : count_(0), action_(act)
            {}

            parcel_data(actions::base_action* act,
                   actions::continuation* do_after)
              : count_(0),
                action_(act), continuation_(do_after)
            {}

            parcel_data(actions::base_action* act,
                    actions::continuation_type do_after)
              : count_(0),
                action_(act), continuation_(do_after)
            {}

            virtual ~parcel_data() {}

            virtual bool is_multi_destination() const = 0;
            virtual std::size_t size() const = 0;

            ///
            virtual void set_start_time(double starttime) = 0;
            virtual double get_start_time() const = 0;
            virtual double get_creation_time() const = 0;

            /// get and set the destination id
            virtual naming::id_type* get_destinations() = 0;
            virtual naming::id_type const* get_destinations() const = 0;
            virtual void set_destination(naming::id_type const& dest) = 0;
#if defined(HPX_SUPPORT_MULTIPLE_PARCEL_DESTINATIONS)
            virtual void set_destinations(std::vector<naming::id_type> const& dests) = 0;
#endif
            /// get and set the destination address
            virtual naming::address* get_destination_addrs() = 0;
            virtual naming::address const* get_destination_addrs() const = 0;
            virtual void set_destination_addr(naming::address const& addr) = 0;
#if defined(HPX_SUPPORT_MULTIPLE_PARCEL_DESTINATIONS)
            virtual void set_destination_addrs(std::vector<naming::address> const& addrs) = 0;
#endif
            virtual boost::uint32_t get_destination_locality_id() const = 0;
            virtual naming::gid_type const& get_destination_locality() const = 0;

            virtual naming::gid_type get_parcel_id() const = 0;
            virtual void set_parcel_id(naming::gid_type const& id) = 0;

            virtual std::size_t get_type_size(int flags) const = 0;

            virtual bool may_require_id_splitting() const = 0;

            virtual bool does_termination_detection() const = 0;

            virtual void wait_for_futures() = 0;

            // default copy constructor is ok
            // default assignment operator is ok

            /// get and set the source locality/component id
            naming::id_type& get_source()
            {
                return source_id_;
            }
            naming::id_type const& get_source() const
            {
                return source_id_;
            }
            void set_source(naming::id_type const& source_id)
            {
                source_id_ = source_id;
            }

            actions::action_type get_action() const
            {
                return action_;
            }

            actions::continuation_type get_continuation() const
            {
                return continuation_;
            }

            threads::thread_priority get_thread_priority() const
            {
                HPX_ASSERT(action_);
                return action_->get_thread_priority();
            }

            serialization::binary_filter* get_serialization_filter(parcelset::parcel const& p) const
            {
                return action_->get_serialization_filter(p);
            }

            policies::message_handler* get_message_handler(
                parcelset::parcelhandler* ph, locality const& loc,
                parcelset::parcel const& p) const
            {
                return action_->get_message_handler(ph, loc, p);
            }

        protected:
            void save(serialization::output_archive& ar, bool has_source_id, bool has_continuation) const;

            void load(serialization::input_archive& ar, bool has_source_id, bool has_continuation);

        private:
            friend void intrusive_ptr_add_ref(parcel_data* p);
            friend void intrusive_ptr_release(parcel_data* p);

            boost::detail::atomic_count count_;

        protected:
            naming::id_type source_id_;
            actions::action_type action_;
            actions::continuation_type continuation_;
        };

        /// support functions for boost::intrusive_ptr
        inline void intrusive_ptr_add_ref(parcel_data* p)
        {
            ++p->count_;
        }

        inline void intrusive_ptr_release(parcel_data* p)
        {
            if (0 == --p->count_)
                delete p;
        }

        ///////////////////////////////////////////////////////////////////////
        // part of the parcel data is stored in a contigious memory area, which
        // helps improving serialization times

        // single-destination buffer
        class single_destination_parcel_data : public parcel_data
        {
        public:
            single_destination_parcel_data()
            {
                data_.start_time_ = 0;
                data_.creation_time_ = 0;
                data_.has_source_id_ = 0;
                data_.has_continuation_ = 0;
            }

            single_destination_parcel_data(naming::id_type const& apply_to,
                    naming::address const& addr, actions::base_action* act)
              : parcel_data(act)
              , dest_(apply_to)
              , addr_(addr)
            {
                data_.start_time_ = 0;
                data_.creation_time_ = 0;
                data_.has_source_id_ = 0;
                data_.has_continuation_ = 0;

                HPX_ASSERT(components::types_are_compatible(
                    act->get_component_type(), addr.type_));
            }

            single_destination_parcel_data(naming::id_type const& apply_to,
                    naming::address const& addr, actions::base_action* act,
                   actions::continuation* do_after)
              : parcel_data(act, do_after)
              , dest_(apply_to)
              , addr_(addr)
            {
                data_.start_time_ = 0;
                data_.creation_time_ = 0;
                data_.has_source_id_ = 0;
                data_.has_continuation_ = do_after ? 1 : 0;

                HPX_ASSERT(components::types_are_compatible(
                    act->get_component_type(), addr.type_));
            }

            single_destination_parcel_data(naming::id_type const& apply_to,
                    naming::address const& addr, actions::base_action* act,
                    actions::continuation_type do_after)
              : parcel_data(act, do_after)
              , dest_(apply_to)
              , addr_(addr)
            {
                data_.start_time_ = 0;
                data_.creation_time_ = 0;
                data_.has_source_id_ = 0;
                data_.has_continuation_ = do_after ? 1 : 0;

                HPX_ASSERT(components::types_are_compatible(
                    act->get_component_type(), addr.type_));
            }

            bool is_multi_destination() const { return false; }
            std::size_t size() const { return 1ul; }

            ///
            void set_start_time(double starttime)
            {
                data_.start_time_ = starttime;
                if (std::abs(data_.creation_time_) < 1e-10)
                    data_.creation_time_ = starttime;
            }
            double get_start_time() const
            {
                return data_.start_time_;
            }
            double get_creation_time() const
            {
                return data_.creation_time_;
            }

            /// get and set the destination id
            naming::id_type* get_destinations()
            {
                return &dest_;
            }
            naming::id_type const* get_destinations() const
            {
                return &dest_;
            }
            void set_destination(naming::id_type const& dest)
            {
                dest_ = dest;
            }
#if defined(HPX_SUPPORT_MULTIPLE_PARCEL_DESTINATIONS)
            void set_destinations(std::vector<naming::id_type> const& dests)
            {
                HPX_ASSERT(false);
            }
#endif
            /// get and set the destination address
            naming::address* get_destination_addrs()
            {
                return &addr_;
            }
            naming::address const* get_destination_addrs() const
            {
                return &addr_;
            }
            void set_destination_addr(naming::address const& addr)
            {
                addr_ = addr;
            }
#if defined(HPX_SUPPORT_MULTIPLE_PARCEL_DESTINATIONS)
            void set_destination_addrs(std::vector<naming::address> const& addrs)
            {
                HPX_ASSERT(false);
            }
#endif
            boost::uint32_t get_destination_locality_id() const
            {
                return naming::get_locality_id_from_id(dest_);
            }

            ///
            naming::gid_type const& get_destination_locality() const
            {
                return addr_.locality_;
            }

            naming::gid_type get_parcel_id() const
            {
                return data_.parcel_id_;
            }
            void set_parcel_id(naming::gid_type const& id)
            {
                data_.parcel_id_ = id;
            }

            std::size_t get_type_size(int flags) const
            {
                return sizeof(parcel_buffer) + this->get_action()->get_type_size(flags);
            }

            bool may_require_id_splitting() const
            {
                return this->get_action()->may_require_id_splitting();
            }

            bool does_termination_detection() const
            {
                return this->get_action()->does_termination_detection();
            }

            void wait_for_futures()
            {
                return this->get_action()->wait_for_futures();
            }

            void save(serialization::output_archive& ar) const;

            void load(serialization::input_archive& ar);

        private:
            friend std::ostream& operator<< (std::ostream& os,
                single_destination_parcel_data const& req);

            // the parcel data is wrapped into a separate struct to simplify
            // serialization
            struct parcel_buffer
            {
                // actual parcel data
                naming::gid_type parcel_id_;
                double start_time_;
                double creation_time_;

                // data needed just for serialization purposes
                boost::uint64_t dest_size_;
                mutable boost::uint8_t has_source_id_;
                boost::uint8_t has_continuation_;

                template <class Archive>
                void serialize(Archive& ar, unsigned int)
                {
                  ar & parcel_id_ & start_time_ &
                    creation_time_ & dest_size_ &
                    has_source_id_ & has_continuation_;
                }
            };

            parcel_buffer data_;

            // other parcel data
            naming::id_type dest_;
            naming::address addr_;
        };

#if defined(HPX_SUPPORT_MULTIPLE_PARCEL_DESTINATIONS)
        ///////////////////////////////////////////////////////////////////////
        // multi-destination parcel buffer
        class multi_destination_parcel_data : public parcel_data
        {
        public:
            multi_destination_parcel_data()
            {
                data_.start_time_ = 0;
                data_.creation_time_ = 0;
                data_.dest_size_ = 0;
                data_.has_source_id_ = 0;
                data_.has_continuation_ = 0;
            }

            multi_destination_parcel_data(
                    std::vector<naming::id_type> const& apply_to,
                    std::vector<naming::address> const& addrs,
                    actions::action_type act)
              : parcel_data(act)
              , dests_(apply_to)
              , addrs_(addrs)
            {
                data_.start_time_ = 0;
                data_.creation_time_ = 0;
                data_.dest_size_ = apply_to.size();
                data_.has_source_id_ = 0;
                data_.has_continuation_ = 0;

#if defined(HPX_DEBUG)
                HPX_ASSERT(dests_.size() == addrs_.size());
                if (!dests_.empty() && addrs[0].locality_)
                {
                    // all destinations have to be on the same locality
                    naming::gid_type dest = get_destination_locality();
                    for (std::size_t i = 1; i != addrs.size(); ++i)
                    {
                        HPX_ASSERT(dest == addrs[i].locality_);
                    }

                    // all destination component types are properly matched
                    int comptype = act->get_component_type();
                    for (std::size_t i = 0; i != addrs.size(); ++i)
                    {
                        HPX_ASSERT(components::types_are_compatible(
                            comptype, addrs[i].type_));
                    }
                    HPX_UNUSED(comptype);
                }
#endif
            }

            bool is_multi_destination() const { return true; }
            std::size_t size() const { return data_.dest_size_; }

            ///
            void set_start_time(double starttime)
            {
                data_.start_time_ = starttime;
                if (std::abs(data_.creation_time_) < 1e-10)
                    data_.creation_time_ = starttime;
            }
            double get_start_time() const
            {
                return data_.start_time_;
            }
            double get_creation_time() const
            {
                return data_.creation_time_;
            }

            /// get and set the destination id
            naming::id_type* get_destinations()
            {
                return dests_.data();
            }
            naming::id_type const* get_destinations() const
            {
                return dests_.data();
            }
            void set_destination(naming::id_type const& dest)
            {
                HPX_ASSERT(false);
            }
            void set_destinations(std::vector<naming::id_type> const& dests)
            {
                dests_ = dests;
            }

            /// get and set the destination address
            naming::address* get_destination_addrs()
            {
                return addrs_.data();
            }
            naming::address const* get_destination_addrs() const
            {
                return addrs_.data();
            }
            void set_destination_addr(naming::address const& addr)
            {
                HPX_ASSERT(false);
            }
#if defined(HPX_SUPPORT_MULTIPLE_PARCEL_DESTINATIONS)
            void set_destination_addrs(std::vector<naming::address> const& addrs)
            {
                addrs_ = addrs;
            }
#endif
            boost::uint32_t get_destination_locality_id() const
            {
                return naming::get_locality_id_from_id(dests_[0]);
            }

            ///
            naming::gid_type const& get_destination_locality() const
            {
                HPX_ASSERT(!addrs_.empty());
                return addrs_[0].locality_;
            }

            naming::gid_type get_parcel_id() const
            {
                return data_.parcel_id_;
            }
            void set_parcel_id(naming::gid_type const& id)
            {
                data_.parcel_id_ = id;
            }

            std::size_t get_type_size(int flags) const
            {
                return sizeof(parcel_buffer) +
<<<<<<< HEAD
                    traits::type_size<std::vector<naming::id_type> >::call(dests_,flags) +
                    traits::type_size<std::vector<naming::address> >::call(addrs_,flags) +
=======
                    traits::type_size<std::vector<naming::id_type> >::call(dests_, flags) +
                    traits::type_size<std::vector<naming::address> >::call(addrs_, flags) +
>>>>>>> 3063c711
                    this->get_action()->get_type_size(flags);      // action
            }

            void save(serialization::output_archive& ar) const;

            void load(serialization::input_archive& ar);

        private:
            friend std::ostream& operator<< (std::ostream& os,
                multi_destination_parcel_data const& req);

            // the parcel data is wrapped into a separate struct to simplify
            // serialization
            struct parcel_buffer
            {
                // actual parcel data
                naming::gid_type parcel_id_;
                double start_time_;
                double creation_time_;

                // data needed just for serialization purposes
                boost::uint64_t dest_size_;
                mutable boost::uint8_t has_source_id_;
                boost::uint8_t has_continuation_;

                template <class Archive>
                void serialize(Archive& ar, unsigned int)
                {
                  ar & parcel_id_ & start_time_ &
                    creation_time_ & dest_size_ &
                    has_source_id_ & has_continuation_;
                }
            };
            parcel_buffer data_;

            // more parcel data
            std::vector<naming::id_type> dests_;
            std::vector<naming::address> addrs_;
        };
#endif
    }

    ///////////////////////////////////////////////////////////////////////////
    class HPX_EXPORT parcel
    {
    public:
        parcel() {}

        parcel(naming::id_type const& apply_to,
                naming::address const& addrs, actions::base_action* act)
          : data_(new detail::single_destination_parcel_data(apply_to, addrs, act))
        {
        }

#if defined(HPX_SUPPORT_MULTIPLE_PARCEL_DESTINATIONS)
        parcel(std::vector<naming::id_type> const& apply_to,
                std::vector<naming::address> const& addrs,
                actions::action_type act)
          : data_(new detail::multi_destination_parcel_data(apply_to, addrs, act))
        {
        }
#endif

        parcel(naming::id_type const& apply_to,
                naming::address const& addrs, actions::base_action* act,
                actions::continuation* do_after)
          : data_(new detail::single_destination_parcel_data(apply_to, addrs, act, do_after))
        {
        }

        parcel(naming::id_type const& apply_to,
                naming::address const& addrs, actions::base_action* act,
                actions::continuation_type do_after)
          : data_(new detail::single_destination_parcel_data(apply_to, addrs, act, do_after))
        {
        }

        ~parcel() {}

        // default copy constructor is ok
        // default assignment operator is ok

        actions::action_type get_action() const
        {
            return data_->get_action();
        }

        actions::continuation_type get_continuation() const
        {
            return data_->get_continuation();
        }

        /// get and set the source locality/component id
        naming::id_type& get_source()
        {
            return data_->get_source();
        }
        naming::id_type const& get_source() const
        {
            return data_->get_source();
        }

        void set_source(naming::id_type const& source_id)
        {
            data_->set_source(source_id);
        }

        std::size_t size() const
        {
            return data_->size();
        }

        /// get and set the destination id
        naming::id_type* get_destinations()
        {
            return data_->get_destinations();
        }
        naming::id_type const* get_destinations() const
        {
            return data_->get_destinations();
        }
#if defined(HPX_SUPPORT_MULTIPLE_PARCEL_DESTINATIONS)
        void set_destinations(std::vector<naming::id_type> const& dests)
        {
            if (data_->is_multi_destination()) {
                data_->set_destinations(dests);
            }
            else {
                HPX_ASSERT(dests.size() == 1);
                data_->set_destination(dests[0]);
            }
        }
#endif

        boost::uint32_t get_destination_locality_id() const
        {
            return data_->get_destination_locality_id();
        }

        naming::gid_type const& get_destination_locality() const
        {
            return data_->get_destination_locality();
        }

        /// get and set the destination address
        naming::address* get_destination_addrs()
        {
            return data_->get_destination_addrs();
        }
        naming::address const* get_destination_addrs() const
        {
            return data_->get_destination_addrs();
        }
#if defined(HPX_SUPPORT_MULTIPLE_PARCEL_DESTINATIONS)
        void set_destination_addrs(std::vector<naming::address> const& addrs)
        {
            if (data_->is_multi_destination()) {
                data_->set_destination_addrs(addrs);
            }
            else {
                HPX_ASSERT(addrs.size() == 1);
                data_->set_destination_addr(addrs[0]);
            }
        }
#endif
        void set_start_time(double starttime)
        {
            data_->set_start_time(starttime);
        }
        double get_start_time() const
        {
            return data_->get_start_time();
        }
        double get_creation_time() const
        {
            return data_->get_creation_time();
        }

        threads::thread_priority get_thread_priority() const
        {
            return data_->get_thread_priority();
        }

        naming::gid_type get_parcel_id() const
        {
            return data_->get_parcel_id();
        }
        void set_parcel_id(naming::gid_type const& id)
        {
            data_->set_parcel_id(id);
        }

        serialization::binary_filter* get_serialization_filter() const
        {
            return data_->get_serialization_filter(*this);
        }

        policies::message_handler* get_message_handler(
            parcelset::parcelhandler* ph, locality const& loc) const
        {
            return data_->get_message_handler(ph, loc, *this);
        }

        std::size_t get_type_size(int flags) const
        {
            return data_->get_type_size(flags);
        }

        bool may_require_id_splitting() const
        {
            return data_->may_require_id_splitting();
        }

        bool does_termination_detection() const
        {
            return data_->does_termination_detection();
        }

        void wait_for_futures()
        {
            return data_->wait_for_futures();
        }

        // generate unique parcel id
        static naming::gid_type generate_unique_id(
            boost::uint32_t locality_id = naming::invalid_locality_id);

    private:
        friend std::ostream& operator<< (std::ostream& os, parcel const& req);

        // serialization support
        friend class hpx::serialization::access;

        void save(serialization::output_archive& ar, const unsigned int version) const;

        void load(serialization::input_archive& ar, const unsigned int version);

        HPX_SERIALIZATION_SPLIT_MEMBER();

    private:
        boost::intrusive_ptr<detail::parcel_data> data_;
    };

    ///////////////////////////////////////////////////////////////////////////
    HPX_EXPORT std::string dump_parcel(parcel const& p);
}}

namespace hpx { namespace traits
{
    template <>
    struct type_size<hpx::parcelset::parcel>
    {
        static std::size_t call(hpx::parcelset::parcel const& p, int flags)
        {
            return sizeof(hpx::parcelset::parcel) + p.get_type_size(flags);
        }
    };

    template <>
    struct serialize_as_future<hpx::parcelset::parcel>
      : boost::mpl::true_
    {
        static void call(hpx::parcelset::parcel& p)
        {
            p.wait_for_futures();
        }
    };
}}

namespace hpx { namespace traits
{
    template <>
    struct is_bitwise_serializable<
            hpx::parcelset::detail::single_destination_parcel_data::parcel_buffer>
       : boost::mpl::true_
    {};

#if defined(HPX_SUPPORT_MULTIPLE_PARCEL_DESTINATIONS)
    template <>
    struct is_bitwise_serializable<
            hpx::parcelset::detail::multi_destination_parcel_data::parcel_buffer>
       : boost::mpl::true_
    {};
#endif
}}

#include <hpx/traits/type_size.hpp>

#include <hpx/config/warnings_suffix.hpp>

#endif<|MERGE_RESOLUTION|>--- conflicted
+++ resolved
@@ -508,13 +508,8 @@
             std::size_t get_type_size(int flags) const
             {
                 return sizeof(parcel_buffer) +
-<<<<<<< HEAD
-                    traits::type_size<std::vector<naming::id_type> >::call(dests_,flags) +
-                    traits::type_size<std::vector<naming::address> >::call(addrs_,flags) +
-=======
                     traits::type_size<std::vector<naming::id_type> >::call(dests_, flags) +
                     traits::type_size<std::vector<naming::address> >::call(addrs_, flags) +
->>>>>>> 3063c711
                     this->get_action()->get_type_size(flags);      // action
             }
 
