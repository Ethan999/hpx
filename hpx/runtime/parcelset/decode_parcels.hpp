//  Copyright (c) 2007-2013 Hartmut Kaiser
//  Copyright (c)      2014 Thomas Heller
//
//  Distributed under the Boost Software License, Version 1.0. (See accompanying
//  file LICENSE_1_0.txt or copy at http://www.boost.org/LICENSE_1_0.txt)

#ifndef HPX_PARCELSET_DECODE_PARCELS_HPP
#define HPX_PARCELSET_DECODE_PARCELS_HPP

#include <hpx/config.hpp>
#include <hpx/util/portable_binary_archive.hpp>

#if defined(HPX_HAVE_SECURITY)
#include <hpx/components/security/hash.hpp>
#include <hpx/components/security/parcel_suffix.hpp>
#include <hpx/components/security/certificate.hpp>
#include <hpx/components/security/signed_type.hpp>
#include <hpx/runtime.hpp>
#endif

#include <boost/shared_ptr.hpp>

#include <vector>

#if defined(HPX_HAVE_SECURITY)
namespace hpx
{
    /// \brief Verify the certificate in the given byte sequence
    ///
    /// \param data      The full received message buffer, assuming that it
    ///                  has a parcel_suffix appended.
    /// \param hash      The has object for the received data.
    /// \param parcel_id The parcel id of the first parcel in side the message
    ///
    template <typename Buffer>
    bool verify_parcel_suffix(Buffer const& data,
        naming::gid_type& parcel_id, error_code& ec = throws)
    {
        runtime* rt = get_runtime_ptr();
        if (0 == rt)
        {
            HPX_THROWS_IF(ec, invalid_status,
                "hpx::verify_parcel_suffix",
                "the runtime system is not operational at this point");
            return false;
        }

        return rt->verify_parcel_suffix(data, parcel_id, ec);
    }

    bool is_starting();
    bool is_running();
}
#endif

namespace hpx { namespace parcelset
{
    ///////////////////////////////////////////////////////////////////////////
#if defined(HPX_HAVE_SECURITY)
    // read the certificate, if available, and add it to the local certificate
    // store
    template <typename Archive>
    bool deserialize_certificate(Archive& archive, bool first_message)
    {
        bool has_certificate = false;
        archive >> has_certificate;

        if (has_certificate) {
            components::security::signed_certificate certificate;
            archive >> certificate;
            add_locality_certificate(certificate);
            if (first_message)
                first_message = false;
        }
        return first_message;
    }

    // calculate and verify the hash
    template <typename Buffer>
    void verify_message_suffix(
        Buffer const& parcel_data,
        performance_counters::parcels::data_point& receive_data,
        naming::gid_type& parcel_id)
    {
        // mark start of security work
        util::high_resolution_timer timer_sec;

        if (!verify_parcel_suffix(parcel_data, parcel_id)) {
            // all hell breaks loose!
            HPX_THROW_EXCEPTION(security_error,
                "decode_message",
                "verify_message_suffix failed");
            return;
        }

        // store the time required for security
        receive_data.security_time_ = timer_sec.elapsed_nanoseconds();
    }
#endif

    template <typename Parcelport, typename Buffer>
    void decode_message(Parcelport & pp,
        boost::shared_ptr<Buffer> buffer,
        std::vector<util::serialization_chunk> const *chunks,
        bool first_message = false)
    {
        unsigned archive_flags = boost::archive::no_header;
        if (!pp.allow_array_optimizations()) {
            archive_flags |= util::disable_array_optimization;
            archive_flags |= util::disable_data_chunking;
        }
        else if (!pp.allow_zero_copy_optimizations()) {
            archive_flags |= util::disable_data_chunking;
        }
        boost::uint64_t inbound_data_size = buffer->data_size_;

        // protect from un-handled exceptions bubbling up
        try {
            try {
                // mark start of serialization
                util::high_resolution_timer timer;
                boost::int64_t overall_add_parcel_time = 0;
                performance_counters::parcels::data_point& data =
                    buffer->data_point_;

                {
                    // De-serialize the parcel data
                    util::portable_binary_iarchive archive(buffer->data_,
                        chunks, inbound_data_size, archive_flags);

                    std::size_t parcel_count = 0;
                    archive >> parcel_count; //-V128
                    for(std::size_t i = 0; i != parcel_count; ++i)
                    {
#if defined(HPX_HAVE_SECURITY)
                        naming::gid_type parcel_id;
                        if (pp.enable_security())
                        {
                            // handle certificate and verify parcel suffix once
                            first_message = deserialize_certificate(archive,
                                first_message);
                            if (!first_message && i == 0)
                            {
                                verify_message_suffix(buffer->data_,
                                    buffer->data_point_, parcel_id);
                            }
                        }

                        // de-serialize parcel and add it to incoming parcel queue
                        parcel p;
                        archive >> p;

                        // verify parcel id, but only once while handling the
                        // first parcel
                        if (pp.enable_security() && !first_message && i == 0 &&
                            parcel_id != p.get_parcel_id())
                        {
                            // again, all hell breaks loose
                            HPX_THROW_EXCEPTION(security_error,
                                "decode_message", "parcel id mismatch");
                            return;
                        }
#else
                        // de-serialize parcel and add it to incoming parcel queue
                        parcel p;
                        archive >> p;
#endif
                        // make sure this parcel ended up on the right locality
                        HPX_ASSERT(hpx::get_locality() ? p.get_destination_locality() == hpx::get_locality() : true);

                        // be sure not to measure add_parcel as serialization time
                        boost::int64_t add_parcel_time = timer.elapsed_nanoseconds();
                        pp.add_received_parcel(p);
                        overall_add_parcel_time += timer.elapsed_nanoseconds() -
                            add_parcel_time;
                    }

                    // complete received data with parcel count
                    data.num_parcels_ = parcel_count;
                    data.raw_bytes_ = archive.bytes_read();
                }

                // store the time required for serialization
                data.serialization_time_ = timer.elapsed_nanoseconds() -
                    overall_add_parcel_time;

                pp.add_received_data(data);
            }
            catch (hpx::exception const& e) {
                LPT_(error)
                    << "decode_message: caught hpx::exception: "
                    << e.what();
                hpx::report_error(boost::current_exception());
            }
            catch (boost::system::system_error const& e) {
                LPT_(error)
                    << "decode_message: caught boost::system::error: "
                    << e.what();
                hpx::report_error(boost::current_exception());
            }
            catch (boost::exception const&) {
                LPT_(error)
                    << "decode_message: caught boost::exception.";
                hpx::report_error(boost::current_exception());
            }
            catch (std::exception const& e) {
                // We have to repackage all exceptions thrown by the
                // serialization library as otherwise we will loose the
                // e.what() description of the problem, due to slicing.
                boost::throw_exception(boost::enable_error_info(
                    hpx::exception(serialization_error, e.what())));
            }
        }
        catch (...) {
            LPT_(error)
                << "decode_message: caught unknown exception.";
            hpx::report_error(boost::current_exception());
        }
    }

    template <typename Parcelport, typename Buffer>
    void decode_parcels_impl(
        Parcelport & parcelport
      , boost::shared_ptr<Buffer> buffer
      , boost::shared_ptr<std::vector<util::serialization_chunk> > chunks
      , bool first_message)
    {
        std::vector<util::serialization_chunk> *chunks_ = 0;
        if(chunks) chunks_ = chunks.get();

#if defined(HPX_HAVE_SECURITY)
        decode_message(parcelport, buffer, chunks_, first_message);
#else
        decode_message(parcelport, buffer, chunks_);
#endif
        buffer->parcels_decoded_ = true;
    }

    template <typename Parcelport, typename Connection, typename Buffer>
    void decode_parcels(Parcelport & parcelport, Connection & connection,
        boost::shared_ptr<Buffer> buffer)
    {
        typedef typename Buffer::transmission_chunk_type transmission_chunk_type;

        // add parcel data to incoming parcel queue
        std::size_t num_zero_copy_chunks =
            static_cast<std::size_t>(
                static_cast<boost::uint32_t>(buffer->num_chunks_.first));

        boost::shared_ptr<std::vector<util::serialization_chunk> > chunks;
        if (num_zero_copy_chunks != 0) {
            // decode chunk information
            chunks = boost::make_shared<std::vector<util::serialization_chunk> >();

            std::size_t num_non_zero_copy_chunks =
                static_cast<std::size_t>(
                    static_cast<boost::uint32_t>(buffer->num_chunks_.second));

            chunks->resize(num_zero_copy_chunks + num_non_zero_copy_chunks);

            // place the zero-copy chunks at their spots first
            for (std::size_t i = 0; i != num_zero_copy_chunks; ++i)
            {
                transmission_chunk_type& c = buffer->transmission_chunks_[i];
                boost::uint64_t first = c.first, second = c.second;

                HPX_ASSERT(buffer->chunks_[i].size() == second);

                (*chunks)[first] = util::create_pointer_chunk(
                        buffer->chunks_[i].data(), second);
            }

            std::size_t index = 0;
            for (std::size_t i = num_zero_copy_chunks;
                 i != num_zero_copy_chunks + num_non_zero_copy_chunks;
                 ++i)
            {
                transmission_chunk_type& c = buffer->transmission_chunks_[i];
                boost::uint64_t first = c.first, second = c.second;

                // find next free entry
                while ((*chunks)[index].size_ != 0)
                    ++index;

                // place the index based chunk at the right spot
                (*chunks)[index] = util::create_index_chunk(first, second);
                ++index;
            }
<<<<<<< HEAD
            //HPX_ASSERT(index == num_zero_copy_chunks + num_non_zero_copy_chunks);
=======

#if defined(HPX_DEBUG)
            // make sure that all spots have been populated
            for (std::size_t i = 0;
                 i != num_zero_copy_chunks + num_non_zero_copy_chunks;
                 ++i)
            {
                HPX_ASSERT((*chunks)[i].size_ != 0);
            }
#endif
>>>>>>> 12272e65
        }

        bool first_message = false;
#if defined(HPX_HAVE_SECURITY)
        if(connection.first_message_)
        {
            connection.first_message_ = false;
            first_message = true;
        }
#endif
        HPX_ASSERT(!buffer->parcels_decoded_);
        if(hpx::is_running() && parcelport.async_serialization())
        {
            hpx::applier::register_thread_nullary(
                util::bind(
                    util::one_shot(&decode_parcels_impl<Parcelport, Buffer>),
                    boost::ref(parcelport), buffer, chunks, first_message),
                "decode_parcels",
                threads::pending, true, threads::thread_priority_boost);
        }
        else
        {
            decode_parcels_impl(parcelport, buffer, chunks, first_message);
        }
    }
}}

#endif<|MERGE_RESOLUTION|>--- conflicted
+++ resolved
@@ -286,10 +286,6 @@
                 (*chunks)[index] = util::create_index_chunk(first, second);
                 ++index;
             }
-<<<<<<< HEAD
-            //HPX_ASSERT(index == num_zero_copy_chunks + num_non_zero_copy_chunks);
-=======
-
 #if defined(HPX_DEBUG)
             // make sure that all spots have been populated
             for (std::size_t i = 0;
@@ -299,7 +295,6 @@
                 HPX_ASSERT((*chunks)[i].size_ != 0);
             }
 #endif
->>>>>>> 12272e65
         }
 
         bool first_message = false;
