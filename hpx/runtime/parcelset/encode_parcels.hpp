//  Copyright (c) 2007-2013 Hartmut Kaiser
//  Copyright (c) 2011-2015 Thomas Heller
//  Copyright (c) 2007 Richard D Guidry Jr
//  Copyright (c) 2011 Bryce Lelbach
//  Copyright (c) 2011 Katelyn Kufahl
//
//  Distributed under the Boost Software License, Version 1.0. (See accompanying
//  file LICENSE_1_0.txt or copy at http://www.boost.org/LICENSE_1_0.txt)

#ifndef HPX_PARCELSET_ENCODE_PARCEL_HPP
#define HPX_PARCELSET_ENCODE_PARCEL_HPP

#include <hpx/runtime/parcelset/parcel_buffer.hpp>
#include <hpx/runtime/serialization/serialize.hpp>
#include <hpx/util/high_resolution_timer.hpp>
#include <hpx/traits/is_chunk_allocator.hpp>

#include <boost/integer/endian.hpp>
#include "plugins/parcelport/verbs/rdmahelper/include/RdmaLogging.h"

#include <memory>

namespace hpx
{
    namespace parcelset
    {
        template <typename Buffer>
        void encode_finalize(Buffer & buffer, std::size_t arg_size)
        {
            buffer.size_ = buffer.data_.size();
            buffer.data_size_ = arg_size;

            performance_counters::parcels::data_point& data = buffer.data_point_;
            data.bytes_ = arg_size;
            data.raw_bytes_ = buffer.data_.size();

            // prepare chunk data for transmission, the transmission_chunks data
            // first holds all zero-copy, then all non-zero-copy chunk infos
            typedef typename Buffer::transmission_chunk_type
                transmission_chunk_type;
            typedef typename Buffer::count_chunks_type
                count_chunks_type;

            std::vector<transmission_chunk_type>& chunks =
                buffer.transmission_chunks_;

            chunks.clear();
            chunks.reserve(buffer.chunks_.size());

            std::size_t index = 0;
            for (serialization::serialization_chunk& c : buffer.chunks_)
            {
                if (c.type_ == serialization::chunk_type_pointer)
                    chunks.push_back(transmission_chunk_type(index, c.size_));
                ++index;
            }
            LOG_DEBUG_MSG("Encode finalize : zero-copy chunks " << decnumber(chunks.size()));

            buffer.num_chunks_ = count_chunks_type(
                static_cast<boost::uint32_t>(chunks.size()),
                static_cast<boost::uint32_t>(buffer.chunks_.size() - chunks.size())
            );

            if (!chunks.empty()) {
                // the remaining number of chunks are non-zero-copy
                for (serialization::serialization_chunk& c : buffer.chunks_)
                {
                    if (c.type_ == serialization::chunk_type_index) {
                        chunks.push_back(
                            transmission_chunk_type(c.data_.index_, c.size_));
                    }
                }
            }
            LOG_DEBUG_MSG("Encode finalize : total chunks " << decnumber(chunks.size()));
        }

        template <typename Buffer>
        std::size_t
        encode_parcels(parcel const * ps, std::size_t num_parcels, Buffer & buffer,
            int archive_flags_, boost::uint64_t max_outbound_size)
        {
          FUNC_START_DEBUG_MSG;
            HPX_ASSERT(buffer.data_.empty());
            // collect argument sizes from parcels
            std::size_t arg_size = 0;
            boost::uint32_t dest_locality_id = ps[0].get_destination_locality_id();

            std::size_t parcels_sent = 0;

            std::size_t parcels_size = 1;
            if(num_parcels != std::size_t(-1))
                parcels_size = num_parcels;

            // guard against serialization errors
            try {
                try {
                    // Get the chunk size from the allocator if it supports it
                    size_t chunk_default = hpx::traits::default_chunk_size<
                            typename Buffer::allocator_type
                        >::call(buffer.data_.get_allocator());

LOG_DEBUG_MSG("Default chunk size is " << hexnumber(chunk_default))
                    // preallocate data
                    for (/**/; parcels_sent != parcels_size; ++parcels_sent)
                    {
                        if (arg_size >= max_outbound_size)
                            break;
<<<<<<< HEAD
                        arg_size += traits::get_type_size(ps[parcels_sent],archive_flags_);
=======
                        arg_size += traits::get_type_size(ps[parcels_sent], archive_flags_);
>>>>>>> 3063c711
                    }

                    buffer.data_.reserve((std::max)(chunk_default, arg_size));
                    
LOG_DEBUG_MSG("Inside encode parcels reserving arg size " << decnumber(std::max(chunk_default,arg_size)) << " instead of " << decnumber(arg_size));

                    // mark start of serialization
                    util::high_resolution_timer timer;

                    {
                        // Serialize the data
                        std::unique_ptr<serialization::binary_filter> filter(
                            ps[0].get_serialization_filter());

                        int archive_flags = archive_flags_;
                        if (filter.get() != 0) {
                            filter->set_max_length(buffer.data_.capacity());
                            archive_flags |= serialization::enable_compression;
                        }

LOG_DEBUG_MSG("archiving parcels (filter capacity) " << decnumber(buffer.data_.capacity()));
                        serialization::output_archive archive(
                            buffer.data_
                          , archive_flags
                          , dest_locality_id
                          , &buffer.chunks_
                          , filter.get());

                        if(num_parcels != std::size_t(-1))
                            archive << parcels_sent;

                        for(std::size_t i = 0; i != parcels_sent; ++i)
                            archive << ps[i];

                        arg_size = archive.bytes_written();

            LOG_DEBUG_MSG(
                   "Inside encode parcels with bytes_written " << decnumber(archive.bytes_written())
                << " actual containter data size " << decnumber(buffer.data_.size())
                << " parcels_sent " << decnumber(parcels_sent));
                    }

                    // store the time required for serialization
                    buffer.data_point_.serialization_time_ =
                        timer.elapsed_nanoseconds();
                }
                catch (hpx::exception const& e) {
                    LPT_(fatal)
                        << "encode_parcels: "
                           "caught hpx::exception: "
                        << e.what();
                    hpx::report_error(boost::current_exception());
                    return 0;
                }
                catch (boost::system::system_error const& e) {
                    LPT_(fatal)
                        << "encode_parcels: "
                           "caught boost::system::error: "
                        << e.what();
                    hpx::report_error(boost::current_exception());
                    return 0;
                }
                catch (boost::exception const&) {
                    LPT_(fatal)
                        << "encode_parcels: "
                           "caught boost::exception";
                    hpx::report_error(boost::current_exception());
                    return 0;
                }
                catch (std::exception const& e) {
                    // We have to repackage all exceptions thrown by the
                    // serialization library as otherwise we will loose the
                    // e.what() description of the problem, due to slicing.
                    boost::throw_exception(boost::enable_error_info(
                        hpx::exception(serialization_error, e.what())));
                    return 0;
                }
            }
            catch (...) {
                LPT_(fatal)
                        << "encode_parcels: "
                       "caught unknown exception";
                hpx::report_error(boost::current_exception());
                    return 0;
            }

            buffer.data_point_.num_parcels_ = parcels_sent;
            LOG_DEBUG_MSG("Inside encode parcels with num_parcels_sent " << decnumber(buffer.data_point_.num_parcels_));
            encode_finalize(buffer, arg_size);

            FUNC_END_DEBUG_MSG;
            return parcels_sent;
        }
    }
}

#endif<|MERGE_RESOLUTION|>--- conflicted
+++ resolved
@@ -105,11 +105,7 @@
                     {
                         if (arg_size >= max_outbound_size)
                             break;
-<<<<<<< HEAD
-                        arg_size += traits::get_type_size(ps[parcels_sent],archive_flags_);
-=======
                         arg_size += traits::get_type_size(ps[parcels_sent], archive_flags_);
->>>>>>> 3063c711
                     }
 
                     buffer.data_.reserve((std::max)(chunk_default, arg_size));
