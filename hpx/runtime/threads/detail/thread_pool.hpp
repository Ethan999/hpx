//  Copyright (c) 2007-2015 Hartmut Kaiser
//
//  Distributed under the Boost Software License, Version 1.0. (See accompanying
//  file LICENSE_1_0.txt or copy at http://www.boost.org/LICENSE_1_0.txt)

#if !defined(HPX_RUNTIME_THREADS_DETAIL_THREAD_POOL_JUN_11_2015_1137AM)
#define HPX_RUNTIME_THREADS_DETAIL_THREAD_POOL_JUN_11_2015_1137AM

#include <hpx/config.hpp>
#include <hpx/state.hpp>
#include <hpx/runtime/threads/detail/thread_num_tss.hpp>
#include <hpx/runtime/threads/policies/affinity_data.hpp>
#include <hpx/runtime/threads/policies/scheduler_base.hpp>
#include <hpx/util/thread_specific_ptr.hpp>
#include <hpx/util/date_time_chrono.hpp>

#include <boost/thread/barrier.hpp>
#include <boost/thread/mutex.hpp>
#include <boost/thread/thread.hpp>
#include <boost/atomic.hpp>
#include <boost/ptr_container/ptr_vector.hpp>
#include <boost/cstdint.hpp>
#include <boost/scoped_ptr.hpp>

<<<<<<< HEAD
=======
#include <mutex>
>>>>>>> d7b354f8
#include <string>
#include <vector>

namespace hpx { namespace threads { namespace detail
{
    ///////////////////////////////////////////////////////////////////////////
    template <typename Scheduler> struct init_tss_helper;

    ///////////////////////////////////////////////////////////////////////////
    // note: this data structure has to be protected from races from the outside
    template <typename Scheduler>
    class thread_pool
    {
    public:
        thread_pool(Scheduler& sched,
            threads::policies::callback_notifier& notifier, char const* pool_name,
            policies::scheduler_mode m = policies::nothing_special);
        ~thread_pool();

        std::size_t init(std::size_t num_threads,
            policies::init_affinity_data const& data);

        bool run(std::unique_lock<boost::mutex>& l, std::size_t num_threads);
        void stop(std::unique_lock<boost::mutex>& l, bool blocking = true);
        template <typename Lock>
        void stop_locked(Lock& l, bool blocking = true);

        std::size_t get_worker_thread_num() const;
        std::size_t get_os_thread_count() const
        {
            return threads_.size();
        }
        boost::thread& get_os_thread_handle(std::size_t num_thread);

        void create_thread(thread_init_data& data, thread_id_type& id,
            thread_state_enum initial_state, bool run_now, error_code& ec);
        void create_work(thread_init_data& data,
            thread_state_enum initial_state, error_code& ec);

        thread_state set_state(thread_id_type const& id,
            thread_state_enum new_state, thread_state_ex_enum new_state_ex,
            thread_priority priority, error_code& ec);

        thread_id_type set_state(util::steady_time_point const& abs_time,
            thread_id_type const& id, thread_state_enum newstate,
            thread_state_ex_enum newstate_ex, thread_priority priority,
            error_code& ec);

        std::size_t get_pu_num(std::size_t num_thread) const;
        mask_cref_type get_pu_mask(topology const& topology,
            std::size_t num_thread) const;
        mask_cref_type get_used_processing_units() const;

        // performance counters
#if defined(HPX_HAVE_THREAD_CUMULATIVE_COUNTS)
        boost::int64_t get_executed_threads(std::size_t num, bool reset);
        boost::int64_t get_executed_thread_phases(std::size_t num, bool reset);
#if defined(HPX_HAVE_THREAD_IDLE_RATES)
        boost::int64_t get_thread_phase_duration(std::size_t num, bool reset);
        boost::int64_t get_thread_duration(std::size_t num, bool reset);
        boost::int64_t get_thread_phase_overhead(std::size_t num, bool reset);
        boost::int64_t get_thread_overhead(std::size_t num, bool reset);
        boost::int64_t get_cumulative_thread_duration(std::size_t num, bool reset);
        boost::int64_t get_cumulative_thread_overhead(std::size_t num, bool reset);
#endif
#endif

        boost::int64_t get_cumulative_duration(std::size_t num, bool reset);

#if defined(HPX_HAVE_THREAD_IDLE_RATES)
        ///////////////////////////////////////////////////////////////////////
        boost::int64_t avg_idle_rate(bool reset);
        boost::int64_t avg_idle_rate(std::size_t num_thread, bool reset);

#if defined(HPX_HAVE_THREAD_CREATION_AND_CLEANUP_RATES)
        boost::int64_t avg_creation_idle_rate(bool reset);
        boost::int64_t avg_cleanup_idle_rate(bool reset);
#endif
#endif

        boost::int64_t get_queue_length(std::size_t num_thread) const;

#if defined(HPX_HAVE_THREAD_QUEUE_WAITTIME)
        boost::int64_t get_average_thread_wait_time(
            std::size_t num_thread) const;
        boost::int64_t get_average_task_wait_time(
            std::size_t num_thread) const;
#endif

#if defined(HPX_HAVE_THREAD_STEALING_COUNTS)
        boost::int64_t get_num_pending_misses(std::size_t num, bool reset);
        boost::int64_t get_num_pending_accesses(std::size_t num, bool reset);

        boost::int64_t get_num_stolen_from_pending(std::size_t num, bool reset);
        boost::int64_t get_num_stolen_to_pending(std::size_t num, bool reset);
        boost::int64_t get_num_stolen_from_staged(std::size_t num, bool reset);
        boost::int64_t get_num_stolen_to_staged(std::size_t num, bool reset);
#endif

        boost::int64_t get_thread_count(thread_state_enum state,
            thread_priority priority, std::size_t num_thread, bool reset) const;

        void reset_thread_distribution();

        void set_scheduler_mode(threads::policies::scheduler_mode mode);

        //
        void abort_all_suspended_threads();
        bool cleanup_terminated(bool delete_all);

        hpx::state get_state() const;
        hpx::state get_state(std::size_t num_thread) const;

        bool has_reached_state(hpx::state s) const;

        void do_some_work(std::size_t num_thread);

        void report_error(std::size_t num, boost::exception_ptr const& e);

    protected:
        friend struct init_tss_helper<Scheduler>;

        void init_tss(std::size_t num);
        void deinit_tss();

        void thread_func(std::size_t num_thread, topology const& topology,
            boost::barrier& startup);

    private:
        // this thread manager has exactly as many OS-threads as requested
        boost::ptr_vector<boost::thread> threads_;

        // refer to used scheduler
        Scheduler& sched_;
        threads::policies::callback_notifier& notifier_;
        std::string pool_name_;

        // startup barrier
        boost::scoped_ptr<boost::barrier> startup_;

        // count number of executed HPX-threads and thread phases (invocations)
        std::vector<boost::int64_t> executed_threads_;
        std::vector<boost::int64_t> executed_thread_phases_;
        boost::atomic<long> thread_count_;

        double timestamp_scale_;    // scale timestamps to nanoseconds

#if defined(HPX_HAVE_THREAD_CUMULATIVE_COUNTS)
        // timestamps/values of last reset operation for various performance
        // counters
        std::vector<boost::int64_t> reset_executed_threads_;
        std::vector<boost::int64_t> reset_executed_thread_phases_;

#if defined(HPX_HAVE_THREAD_IDLE_RATES)
        std::vector<boost::int64_t> reset_thread_duration_;
        std::vector<boost::uint64_t> reset_thread_duration_times_;

        std::vector<boost::int64_t> reset_thread_overhead_;
        std::vector<boost::uint64_t> reset_thread_overhead_times_;
        std::vector<boost::uint64_t> reset_thread_overhead_times_total_;

        std::vector<boost::int64_t> reset_thread_phase_duration_;
        std::vector<boost::uint64_t> reset_thread_phase_duration_times_;

        std::vector<boost::int64_t> reset_thread_phase_overhead_;
        std::vector<boost::uint64_t> reset_thread_phase_overhead_times_;
        std::vector<boost::uint64_t> reset_thread_phase_overhead_times_total_;

        std::vector<boost::uint64_t> reset_cumulative_thread_duration_;

        std::vector<boost::uint64_t> reset_cumulative_thread_overhead_;
        std::vector<boost::uint64_t> reset_cumulative_thread_overhead_total_;
#endif
#endif

#if defined(HPX_HAVE_THREAD_IDLE_RATES)
        std::vector<boost::uint64_t> reset_idle_rate_time_;
        std::vector<boost::uint64_t> reset_idle_rate_time_total_;

#if defined(HPX_HAVE_THREAD_CREATION_AND_CLEANUP_RATES)
        std::vector<boost::uint64_t> reset_creation_idle_rate_time_;
        std::vector<boost::uint64_t> reset_creation_idle_rate_time_total_;

        std::vector<boost::uint64_t> reset_cleanup_idle_rate_time_;
        std::vector<boost::uint64_t> reset_cleanup_idle_rate_time_total_;
#endif
#endif

        // tfunc_impl timers
        std::vector<boost::uint64_t> exec_times_, tfunc_times_;
        std::vector<boost::uint64_t> reset_tfunc_times_;

        // Stores the mask identifying all processing units used by this
        // thread manager.
        threads::mask_type used_processing_units_;

        // Mode of operation of the pool
        policies::scheduler_mode mode_;
    };
}}}

#endif<|MERGE_RESOLUTION|>--- conflicted
+++ resolved
@@ -22,10 +22,7 @@
 #include <boost/cstdint.hpp>
 #include <boost/scoped_ptr.hpp>
 
-<<<<<<< HEAD
-=======
 #include <mutex>
->>>>>>> d7b354f8
 #include <string>
 #include <vector>
 
