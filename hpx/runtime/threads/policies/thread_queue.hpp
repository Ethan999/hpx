//  Copyright (c) 2007-2013 Hartmut Kaiser
//  Copyright (c) 2011      Bryce Lelbach
//
//  Distributed under the Boost Software License, Version 1.0. (See accompanying
//  file LICENSE_1_0.txt or copy at http://www.boost.org/LICENSE_1_0.txt)

#if !defined(HPX_THREADMANAGER_THREAD_QUEUE_AUG_25_2009_0132PM)
#define HPX_THREADMANAGER_THREAD_QUEUE_AUG_25_2009_0132PM

#include <map>
#include <memory>

#include <hpx/config.hpp>
#include <hpx/util/move.hpp>
#include <hpx/util/block_profiler.hpp>
#include <hpx/util/lockfree/fifo.hpp>
#include <hpx/runtime/threads/thread_data.hpp>
#include <hpx/runtime/threads/policies/queue_helpers.hpp>

#include <boost/thread/mutex.hpp>
#include <boost/thread/condition.hpp>
#include <boost/atomic.hpp>
#include <boost/ptr_container/ptr_map.hpp>

#ifdef HPX_ACCEL_QUEUING
#   include <hpx/runtime/threads/policies/accel_fifo.hpp>
#endif

///////////////////////////////////////////////////////////////////////////////
namespace hpx { namespace threads { namespace policies
{
    ///////////////////////////////////////////////////////////////////////////
#ifdef HPX_ACCEL_QUEUING
    // hardware accelerated queuing
    typedef accel::fifo<thread_data *> work_item_queue_type;

    inline void
    enqueue(work_item_queue_type& work_items, thread_data* thrd,
        std::size_t num_thread)
    {
        //printf("enqueue invoked by thread %ld\n", num_thread);
        work_items.enqueue(thrd, num_thread);
    }

    inline bool
    dequeue(work_item_queue_type& work_items, thread_data*& thrd,
        std::size_t num_thread)
    {
        return work_items.dequeue(thrd, num_thread);
    }

    inline bool
    empty(work_item_queue_type& work_items, std::size_t num_thread)
    {
        return work_items.empty(num_thread);
    }

#else
    // software queuing
    typedef boost::lockfree::fifo<thread_data*> work_item_queue_type;

    inline void
    enqueue(work_item_queue_type& work_items, thread_data* thrd,
        std::size_t num_thread)
    {
        work_items.enqueue(thrd);
    }

    inline bool
    dequeue(work_item_queue_type& work_items, thread_data*& thrd,
        std::size_t num_thread)
    {
        return work_items.dequeue(thrd);
    }

    inline bool
    empty(work_item_queue_type& work_items, std::size_t num_thread)
    {
        return work_items.empty();
    }

#endif

    ///////////////////////////////////////////////////////////////////////////
<<<<<<< HEAD
    template <typename Mutex = boost::mutex>
=======
    namespace detail
    {
        template <bool Global> struct condition;

        template <> struct condition<false> {};
        template <> struct condition<true> : boost::condition {};
    }

    template <bool Global>
>>>>>>> cb93efa1
    class thread_queue
    {
    private:
        // we use a simple mutex to protect the data members for now
        typedef Mutex mutex_type;

        // Add this number of threads to the work items queue each time the
        // function \a add_new() is called if the queue is empty.
        enum {
            min_add_new_count = 100,
            max_add_new_count = 100,
            max_delete_count = 100
        };

        // this is the type of the queues of new or pending threads
        typedef work_item_queue_type work_items_type;

        // this is the type of a map holding all threads (except depleted ones)
        typedef boost::ptr_map<
            thread_id_type, thread_data, std::less<thread_id_type>
        > thread_map_type;

        // this is the type of the queue of new tasks not yet converted to
        // threads
        typedef HPX_STD_TUPLE<thread_init_data, thread_state_enum> task_description;
        typedef boost::lockfree::fifo<task_description*> task_items_type;

        typedef boost::lockfree::fifo<thread_id_type> thread_id_queue_type;

    protected:
        ///////////////////////////////////////////////////////////////////////
        // add new threads if there is some amount of work available
        std::size_t add_new(boost::int64_t add_count, thread_queue* addfrom,
            std::size_t num_thread)
        {
#if defined(HPX_DEBUG)
            // make sure our mutex is locked at this point
            mutex_type::scoped_try_lock l(mtx_);
            BOOST_ASSERT(!l);
#endif

            if (HPX_UNLIKELY(0 == add_count))
                return 0;

            std::size_t added = 0;
            task_description* task = 0;
            while (add_count-- && addfrom->new_tasks_.dequeue(task))
            {
                --addfrom->new_tasks_count_;

                // measure thread creation time
                util::block_profiler_wrapper<add_new_tag> bp(add_new_logger_);

                // create the new thread
                thread_state_enum state = HPX_STD_GET(1, *task);
                HPX_STD_UNIQUE_PTR<threads::thread_data> thrd (
                    new (memory_pool_) threads::thread_data(
                        HPX_STD_GET(0, *task), memory_pool_, state));

                delete task;

                // add the new entry to the map of all threads
                thread_id_type id = thrd->get_thread_id();
                std::pair<thread_map_type::iterator, bool> p =
                    thread_map_.insert(id, thrd.get());

                if (HPX_UNLIKELY(!p.second)) {
                    HPX_THROW_EXCEPTION(hpx::out_of_memory,
                        "threadmanager::add_new",
                        "Couldn't add new thread to the thread map");
                    return 0;
                }

                // only insert the thread into the work-items queue if it is in
                // pending state
                if (state == pending) {
                    // pushing the new thread into the pending queue of the
                    // specified thread_queue
                    ++added;
                    schedule_thread(thrd.get(), num_thread);
                }

                // this thread has to be in the map now
                BOOST_ASSERT(thread_map_.find(id) != thread_map_.end());
                BOOST_ASSERT(thrd->is_created_from(&memory_pool_));

                // transfer ownership to map
                thrd.release();
            }

            if (added) {
                LTM_(debug) << "add_new: added " << added << " tasks to queues";
            }
            return added;
        }

        ///////////////////////////////////////////////////////////////////////
        bool add_new_if_possible(std::size_t& added, thread_queue* addfrom,
            std::size_t num_thread)
        {
            if (0 == addfrom->new_tasks_count_.load(boost::memory_order_relaxed))
                return false;

            // create new threads from pending tasks (if appropriate)
            boost::int64_t add_count = -1;                  // default is no constraint

            // if the map doesn't hold max_count threads yet add some
            // FIXME: why do we have this test? can max_count_ ever be zero?
            if (HPX_LIKELY(max_count_)) {
                std::size_t count = thread_map_.size();
                if (max_count_ >= count + min_add_new_count) { //-V104
                    BOOST_ASSERT(max_count_ - count <
                        static_cast<std::size_t>((std::numeric_limits<boost::int64_t>::max)()));
                    add_count = static_cast<boost::int64_t>(max_count_ - count);
                    if (add_count < min_add_new_count)
                        add_count = min_add_new_count;
                }
                else {
                    return false;
                }
            }

            std::size_t addednew = add_new(add_count, addfrom, num_thread);
            added += addednew;
            return addednew != 0;
        }

        ///////////////////////////////////////////////////////////////////////
        bool add_new_always(std::size_t& added, thread_queue* addfrom,
            std::size_t num_thread)
        {
            if (0 == addfrom->new_tasks_count_.load(boost::memory_order_relaxed))
                return false;

            // create new threads from pending tasks (if appropriate)
            boost::int64_t add_count = -1;                  // default is no constraint

            // if we are desperate (no work in the queues), add some even if the
            // map holds more than max_count
            if (HPX_LIKELY(max_count_)) {
                std::size_t count = thread_map_.size();
                if (max_count_ >= count + min_add_new_count) { //-V104
                    BOOST_ASSERT(max_count_ - count <
                        static_cast<std::size_t>((std::numeric_limits<boost::int64_t>::max)()));
                    add_count = static_cast<boost::int64_t>(max_count_ - count);
                    if (add_count < min_add_new_count)
                        add_count = min_add_new_count;
                    if (add_count > max_add_new_count)
                        add_count = max_add_new_count;
                }
                else if (empty(work_items_, num_thread)) {
                    add_count = min_add_new_count;    // add this number of threads
                    max_count_ += min_add_new_count;  // increase max_count //-V101
                }
                else {
                    return false;
                }
            }

            std::size_t addednew = add_new(add_count, addfrom, num_thread);
            added += addednew;
            return addednew != 0;
        }

        /// This function makes sure all threads which are marked for deletion
        /// (state is terminated) are properly destroyed
        bool cleanup_terminated_locked(bool delete_all = false)
        {
            if (thread_map_.empty())
                return true;

            if (delete_all) {
                // delete all threads
                thread_id_type todelete;
                while (terminated_items_.dequeue(todelete))
                {
                    // this thread has to be in this map
                    BOOST_ASSERT(thread_map_.find(todelete) != thread_map_.end());

                    --terminated_items_count_;
                    bool deleted = thread_map_.erase(todelete) ? true : false;
                    (void)deleted;
                    BOOST_ASSERT(deleted);
                }
            }
            else {
                // delete only this many threads
                boost::int64_t delete_count =
                    (std::max)(
                        static_cast<boost::int64_t>(terminated_items_count_ / 10),
                        static_cast<boost::int64_t>(max_delete_count));

                thread_id_type todelete;
                while (delete_count && terminated_items_.dequeue(todelete))
                {
                    // this thread has to be in this map
                    BOOST_ASSERT(thread_map_.find(todelete) != thread_map_.end());

                    --terminated_items_count_;
                    bool deleted = thread_map_.erase(todelete) ? true : false;
                    BOOST_ASSERT(deleted);
                    if (deleted)
                        --delete_count;
                }
            }
            return thread_map_.empty();
        }

    public:
        bool cleanup_terminated(bool delete_all = false)
        {
            mutex_type::scoped_lock lk(mtx_);
            return cleanup_terminated_locked(delete_all);
        }

        // The maximum number of active threads this thread manager should
        // create. This number will be a constraint only as long as the work
        // items queue is not empty. Otherwise the number of active threads
        // will be incremented in steps equal to the \a min_add_new_count
        // specified above.
        enum { max_thread_count = 1000 };

        thread_queue(std::size_t max_count = max_thread_count)
          : work_items_(128),
            work_items_count_(0),
            terminated_items_(128),
            terminated_items_count_(0),
            max_count_((0 == max_count)
                      ? static_cast<std::size_t>(max_thread_count)
                      : max_count),
            new_tasks_(128),
            new_tasks_count_(0),
            memory_pool_(64),
            add_new_logger_("thread_queue::add_new")
        {}

        void set_max_count(std::size_t max_count = max_thread_count)
        {
            max_count_ = (0 == max_count) ? max_thread_count : max_count; //-V105
        }

        ///////////////////////////////////////////////////////////////////////
        // This returns the current length of the queues (work items and new items)
        boost::int64_t get_queue_length() const
        {
            return work_items_count_ + new_tasks_count_;
        }
        ///////////////////////////////////////////////////////////////////////
        // This returns the current length of the work queue
        boost::int64_t get_work_length() const
        {
            return work_items_count_;
        }
        ///////////////////////////////////////////////////////////////////////
        // This returns the current length of the work queue
        boost::int64_t get_task_length() const
        {
            return new_tasks_count_;
        }

        ///////////////////////////////////////////////////////////////////////
        // create a new thread and schedule it if the initial state is equal to
        // pending
        thread_id_type create_thread(thread_init_data& data,
            thread_state_enum initial_state, bool run_now,
            std::size_t num_thread, error_code& ec)
        {
            if (run_now) {
                mutex_type::scoped_lock lk(mtx_);

                HPX_STD_UNIQUE_PTR<threads::thread_data> thrd (
                    new (memory_pool_) threads::thread_data(
                        data, memory_pool_, initial_state));

                // add a new entry in the map for this thread
                thread_id_type id = thrd->get_thread_id();
                std::pair<thread_map_type::iterator, bool> p =
                    thread_map_.insert(id, thrd.get());

                if (HPX_UNLIKELY(!p.second)) {
                    HPX_THROWS_IF(ec, hpx::out_of_memory,
                        "threadmanager::register_thread",
                        "Couldn't add new thread to the map of threads");
                    return invalid_thread_id;
                }

                // push the new thread in the pending queue thread
                if (initial_state == pending)
                    schedule_thread(thrd.get(), num_thread);

                // this thread has to be in the map now
                BOOST_ASSERT(thread_map_.find(id) != thread_map_.end());
                BOOST_ASSERT(thrd->is_created_from(&memory_pool_));

                do_some_work();       // try to execute the new work item
                thrd.release();       // release ownership to the map

                if (&ec != &throws)
                    ec = make_success_code();

                // return the thread_id of the newly created thread
                return id;
            }

            // do not execute the work, but register a task description for
            // later thread creation
            new_tasks_.enqueue(
                new task_description(boost::move(data), initial_state));
            ++new_tasks_count_;

            if (&ec != &throws)
                ec = make_success_code();

            return invalid_thread_id;     // thread has not been created yet
        }

        void move_work_items_from(thread_queue *src,
            boost::int64_t count, std::size_t num_thread)
        {
            threads::thread_data* trd;
            while (dequeue(src->work_items_, trd, num_thread))
            {
                --src->work_items_count_;
                enqueue(work_items_, trd, num_thread);
                if (count == ++work_items_count_)
                    break;
            }
        }

        void move_task_items_from(thread_queue *src,
            boost::int64_t count)
        {
            task_description* td;
            while (src->new_tasks_.dequeue(td))
            {
                --src->new_tasks_count_;
                if (new_tasks_.enqueue(td))
                {
                    ++new_tasks_count_;
                    if (count == new_tasks_count_)
                        break;
                }
            }
        }

        /// Return the next thread to be executed, return false if non is
        /// available
        bool get_next_thread(threads::thread_data*& thrd, std::size_t num_thread)
        {
            if (dequeue(work_items_, thrd, num_thread))
            {
                --work_items_count_;
                return true;
            }
            return false;
        }

        /// Schedule the passed thread
        void schedule_thread(threads::thread_data* thrd, std::size_t num_thread)
        {
            enqueue(work_items_, thrd, num_thread);
            ++work_items_count_;
            do_some_work();         // wake up sleeping threads
        }

        /// Destroy the passed thread as it has been terminated
        bool destroy_thread(threads::thread_data* thrd, boost::int64_t& busy_count)
        {
            if (thrd->is_created_from(&memory_pool_))
            {
                thread_id_type id = thrd->get_thread_id();
                terminated_items_.enqueue(id);

                boost::int64_t count = ++terminated_items_count_;
                if (count > HPX_MAX_TERMINATED_THREADS)
                {
                    cleanup_terminated(true);   // clean up all terminated threads
                }
                return true;
            }
            return false;
        }

        ///////////////////////////////////////////////////////////////////////
        /// Return the number of existing threads with the given state.
        boost::int64_t get_thread_count(thread_state_enum state = unknown) const
        {
            if (terminated == state)
                return terminated_items_count_;

            mutex_type::scoped_lock lk(mtx_);
            if (unknown == state)
            {
                BOOST_ASSERT(thread_map_.size() <
                    static_cast<std::size_t>((std::numeric_limits<boost::int64_t>::max)()));
                return static_cast<boost::int64_t>(thread_map_.size());
            }

            boost::int64_t num_threads = 0;
            thread_map_type::const_iterator end = thread_map_.end();
            for (thread_map_type::const_iterator it = thread_map_.begin();
                 it != end; ++it)
            {
                if ((*it).second->get_state() == state)
                    ++num_threads;
            }
            return num_threads;
        }

        ///////////////////////////////////////////////////////////////////////
        void abort_all_suspended_threads(std::size_t num_thread)
        {
            mutex_type::scoped_lock lk(mtx_);
            thread_map_type::iterator end =  thread_map_.end();
            for (thread_map_type::iterator it = thread_map_.begin();
                 it != end; ++it)
            {
                if ((*it).second->get_state() == suspended) {
                    (*it).second->set_state_ex(wait_abort);
                    (*it).second->set_state(pending);
                    schedule_thread((*it).second, num_thread);
                }
            }
        }

        /// This is a function which gets called periodically by the thread
        /// manager to allow for maintenance tasks to be executed in the
        /// scheduler. Returns true if the OS thread calling this function
        /// has to be terminated (i.e. no more work has to be done).
        inline bool wait_or_add_new(std::size_t num_thread, bool running,
            boost::int64_t& idle_loop_count, std::size_t& added,
            thread_queue* addfrom_ = 0) HPX_HOT
        {
            // this thread acquired the lock, do maintenance, if needed
            if (0 == work_items_count_.load(boost::memory_order_relaxed)) {

                // No obvious work has to be done, so a lock won't hurt too much
                // but we lock only one of the threads, assuming this thread
                // will do the maintenance
                //
                // We prefer to exit this function (some kind of very short
                // busy waiting) to blocking on this lock. Locking fails either
                // when a thread is currently doing thread maintenance, which
                // means there might be new work, or the thread owning the lock
                // just falls through to the cleanup work below (no work is available)
                // in which case the current thread (which failed to acquire
                // the lock) will just retry to enter this loop.
                util::try_lock_wrapper<mutex_type> lk(mtx_);
                if (!lk)
                    return false;            // avoid long wait on lock

    //            LTM_(debug) << "tfunc(" << num_thread << "): queues empty"
    //                        << ", threads left: " << thread_map_.size();

                // stop running after all PX threads have been terminated
                thread_queue* addfrom = addfrom_ ? addfrom_ : this;
                bool added_new = add_new_always(added, addfrom, num_thread);
                if (!added_new) {
                    // Before exiting each of the OS threads deletes the
                    // remaining terminated PX threads
                    bool canexit = cleanup_terminated_locked(true);
                    if (!running && canexit) {
                        // we don't have any registered work items anymore
                        //do_some_work();       // notify possibly waiting threads
                        return true;            // terminate scheduling loop
                    }
                    return false;
                }
                cleanup_terminated_locked();
            }
            return false;
        }

        /// This function gets called by the thread-manager whenever new work
        /// has been added, allowing the scheduler to reactivate one or more of
        /// possibly idling OS threads
        inline void do_some_work() {}

        ///////////////////////////////////////////////////////////////////////
        bool dump_suspended_threads(std::size_t num_thread
          , boost::int64_t& idle_loop_count, bool running)
        {
#if !HPX_THREAD_MINIMAL_DEADLOCK_DETECTION
            return false;
#else
            mutex_type::scoped_lock lk(mtx_);
            return detail::dump_suspended_threads(num_thread, thread_map_
              , idle_loop_count, running);
#endif
        }

        ///////////////////////////////////////////////////////////////////////
        void on_start_thread(std::size_t num_thread) {}
<<<<<<< HEAD
        void on_stop_thread(std::size_t num_thread) {}
=======
        void on_stop_thread(std::size_t num_thread)
        {
            if (0 == num_thread) {
                // print queue statistics
                detail::log_fifo_statistics(work_items_, "thread_queue");
                detail::log_fifo_statistics(terminated_items_, "thread_queue");
                detail::log_fifo_statistics(new_tasks_, "thread_queue");
            }
        }
>>>>>>> cb93efa1
        void on_error(std::size_t num_thread, boost::exception_ptr const& e) {}

    private:
        mutable mutex_type mtx_;            ///< mutex protecting the members

        thread_map_type thread_map_;        ///< mapping of thread id's to PX-threads

        work_items_type work_items_;        ///< list of active work items
        boost::atomic<boost::int64_t> work_items_count_; ///< count of active work items

        thread_id_queue_type terminated_items_;   ///< list of terminated threads
        boost::atomic<boost::int64_t> terminated_items_count_; ///< count of terminated items

        std::size_t max_count_;             ///< maximum number of existing PX-threads
        task_items_type new_tasks_;         ///< list of new tasks to run
        boost::atomic<boost::int64_t> new_tasks_count_; ///< count of new tasks to run

        threads::thread_pool memory_pool_;  ///< OS thread local memory pools for
                                            ///< PX-threads

        util::block_profiler<add_new_tag> add_new_logger_;
    };
}}}

#endif
<|MERGE_RESOLUTION|>--- conflicted
+++ resolved
@@ -82,19 +82,7 @@
 #endif
 
     ///////////////////////////////////////////////////////////////////////////
-<<<<<<< HEAD
     template <typename Mutex = boost::mutex>
-=======
-    namespace detail
-    {
-        template <bool Global> struct condition;
-
-        template <> struct condition<false> {};
-        template <> struct condition<true> : boost::condition {};
-    }
-
-    template <bool Global>
->>>>>>> cb93efa1
     class thread_queue
     {
     private:
@@ -588,9 +576,6 @@
 
         ///////////////////////////////////////////////////////////////////////
         void on_start_thread(std::size_t num_thread) {}
-<<<<<<< HEAD
-        void on_stop_thread(std::size_t num_thread) {}
-=======
         void on_stop_thread(std::size_t num_thread)
         {
             if (0 == num_thread) {
@@ -600,7 +585,6 @@
                 detail::log_fifo_statistics(new_tasks_, "thread_queue");
             }
         }
->>>>>>> cb93efa1
         void on_error(std::size_t num_thread, boost::exception_ptr const& e) {}
 
     private:
