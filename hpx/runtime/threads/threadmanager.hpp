//  Copyright (c) 2007-2015 Hartmut Kaiser
//  Copyright (c) 2007-2009 Chirag Dekate, Anshul Tandon
//  Copyright (c)      2011 Bryce Lelbach, Katelyn Kufahl
//
//  Distributed under the Boost Software License, Version 1.0. (See accompanying
//  file LICENSE_1_0.txt or copy at http://www.boost.org/LICENSE_1_0.txt)

#if !defined(HPX_THREADMANAGER_MAY_20_2008_845AM)
#define HPX_THREADMANAGER_MAY_20_2008_845AM

#include <hpx/config.hpp>

#include <hpx/hpx_fwd.hpp>
#include <hpx/state.hpp>
#include <hpx/util/backtrace.hpp>
#include <hpx/util/date_time_chrono.hpp>
#include <hpx/util/thread_specific_ptr.hpp>
#include <hpx/runtime/threads/topology.hpp>
#include <hpx/runtime/threads/thread_executor.hpp>
#include <hpx/runtime/threads/executors/current_executor.hpp>
#include <hpx/runtime/threads/policies/affinity_data.hpp>

#include <hpx/config/warnings_prefix.hpp>

#include <boost/cstdint.hpp>
#include <boost/exception_ptr.hpp>

// TODO: add branch prediction and function heat

///////////////////////////////////////////////////////////////////////////////
namespace hpx { namespace threads
{
    struct register_thread_tag {};
    struct register_work_tag {};
    struct set_state_tag {};

    struct thread_init_data;

    ///////////////////////////////////////////////////////////////////////////
    struct threadmanager_base : private boost::noncopyable
    {
    public:
        virtual ~threadmanager_base() {}

        virtual std::size_t init(policies::init_affinity_data const& data) = 0;

        /// \brief Return whether the thread manager is still running
        virtual state status() const = 0;

        /// \brief return the number of HPX-threads with the given state
        virtual boost::int64_t get_thread_count(
            thread_state_enum state = unknown,
            thread_priority priority = thread_priority_default,
            std::size_t num_thread = std::size_t(-1), bool reset = false) const = 0;

        // \brief Abort all threads which are in suspended state. This will set
        //        the state of all suspended threads to \a pending while
        //        supplying the wait_abort extended state flag
        virtual void abort_all_suspended_threads() = 0;

        // \brief Clean up terminated threads. This deletes all threads which
        //        have been terminated but which are still held in the queue
        //        of terminated threads. Some schedulers might not do anything
        //        here.
        virtual bool cleanup_terminated(bool delete_all = false) = 0;

        /// The function \a register_work adds a new work item to the thread
        /// manager. It doesn't immediately create a new \a thread, it just adds
        /// the task parameters (function, initial state and description) to
        /// the internal management data structures. The thread itself will be
        /// created when the number of existing threads drops below the number
        /// of threads specified by the constructors max_count parameter.
        ///
        /// \param func   [in] The function or function object to execute as
        ///               the thread's function. This must have a signature as
        ///               defined by \a thread_function_type.
        /// \param description [in] The value of this parameter allows to
        ///               specify a description of the thread to create. This
        ///               information is used for logging purposes mainly, but
        ///               might be useful for debugging as well. This parameter
        ///               is optional and defaults to an empty string.
        /// \param initial_state
        ///               [in] The value of this parameter defines the initial
        ///               state of the newly created \a thread. This must be
        ///               one of the values as defined by the \a thread_state
        ///               enumeration (thread_state#pending, or \a
        ///               thread_state#suspended, any other value will throw a
        ///               hpx#bad_parameter exception).
        virtual void
        register_work(thread_init_data& data,
            thread_state_enum initial_state = pending,
            error_code& ec = throws) = 0;

        /// The function \a register_thread adds a new work item to the thread
        /// manager. It creates a new \a thread, adds it to the internal
        /// management data structures, and schedules the new thread, if
        /// appropriate.
        ///
        /// \param func   [in] The function or function object to execute as
        ///               the thread's function. This must have a signature as
        ///               defined by \a thread_function_type.
        /// \param id     [out] This parameter will hold the id of the created
        ///               thread. This id is guaranteed to be validly
        ///               initialized before the thread function is executed.
        /// \param description [in] The value of this parameter allows to
        ///               specify a description of the thread to create. This
        ///               information is used for logging purposes mainly, but
        ///               might be useful for debugging as well. This parameter
        ///               is optional and defaults to an empty string.
        /// \param initial_state
        ///               [in] The value of this parameter defines the initial
        ///               state of the newly created \a thread. This must be
        ///               one of the values as defined by the \a thread_state
        ///               enumeration (thread_state#pending, or \a
        ///               thread_state#suspended, any other value will throw a
        ///               hpx#bad_parameter exception).
        /// \param run_now [in] If this parameter is \a true and the initial
        ///               state is given as \a thread_state#pending the thread
        ///               will be run immediately, otherwise it will be
        ///               scheduled to run later (either this function is
        ///               called for another thread using \a true for the
        ///               parameter \a run_now or the function \a
        ///               threadmanager#do_some_work is called). This parameter
        ///               is optional and defaults to \a true.
        virtual void
        register_thread(thread_init_data& data, thread_id_type& id,
            thread_state_enum initial_state = pending,
            bool run_now = true, error_code& ec = throws) = 0;

        /// \brief  Run the thread manager's work queue. This function
        ///         instantiates the specified number of OS threads. All OS
        ///         threads are started to execute the function \a tfunc.
        ///
        /// \param num_threads
        ///               [in] The initial number of threads to be started by
        ///               this thread manager instance. This parameter is
        ///               optional and defaults to 1 (one).
        ///
        /// \returns      The function returns \a true if the thread manager
        ///               has been started successfully, otherwise it returns
        ///               \a false.
        virtual bool run(std::size_t num_threads = 1) = 0;

        /// \brief Forcefully stop the thread-manager
        ///
        /// \param blocking
        ///
        virtual void stop (bool blocking = true) = 0;

        /// this notifies the thread manager that there is some more work
        /// available
        virtual void do_some_work(std::size_t num_thread = std::size_t(-1)) = 0;

        /// This notifies the thread manager that the passed exception has been
        /// raised. The exception will be routed through the notifier and the
        /// scheduler (which will result in it being passed to the runtime
        /// object, which in turn will report it to the console, etc.).
        virtual void report_error(std::size_t, boost::exception_ptr const&) = 0;

        /// The function register_counter_types() is called during startup to
        /// allow the registration of all performance counter types for this
        /// thread-manager instance.
        virtual void register_counter_types() = 0;

        /// Returns of the number of the processing unit the given thread
        /// is allowed to run on
        virtual std::size_t get_pu_num(std::size_t) const = 0;

        virtual boost::thread & get_os_thread_handle(std::size_t) = 0;

        /// Return the mask for processing units the given thread is allowed
        /// to run on.
        virtual mask_cref_type get_pu_mask(topology const&, std::size_t) const = 0;

#if defined(HPX_HAVE_THREAD_CUMULATIVE_COUNTS)
        virtual boost::int64_t get_executed_threads(
            std::size_t num = std::size_t(-1), bool reset = false) = 0;
        virtual boost::int64_t get_executed_thread_phases(
            std::size_t num = std::size_t(-1), bool reset = false) = 0;

#ifdef HPX_HAVE_THREAD_IDLE_RATES
        virtual boost::int64_t get_thread_phase_duration(
            std::size_t num = std::size_t(-1), bool reset = false) = 0;
        virtual boost::int64_t get_thread_duration(
            std::size_t num = std::size_t(-1), bool reset = false) = 0;
        virtual boost::int64_t get_thread_phase_overhead(
            std::size_t num = std::size_t(-1), bool reset = false) = 0;
        virtual boost::int64_t get_thread_overhead(
            std::size_t num = std::size_t(-1), bool reset = false) = 0;
#endif
#endif

        // Returns the mask identifying all processing units used by this
        // thread manager.
        virtual mask_cref_type get_used_processing_units() const = 0;

<<<<<<< HEAD
        // Return the executor associated with th egiven thread
        virtual executors::current_executor
            get_executor(thread_id_type const& id, error_code& ec) const = 0;

=======
>>>>>>> 92606587
        ///////////////////////////////////////////////////////////////////////
        virtual std::size_t get_worker_thread_num(bool* numa_sensitive = 0) = 0;

        virtual void reset_thread_distribution() = 0;

        virtual void set_scheduler_mode(threads::policies::scheduler_mode m) = 0;
    };
}}

#include <hpx/config/warnings_suffix.hpp>

#endif<|MERGE_RESOLUTION|>--- conflicted
+++ resolved
@@ -194,13 +194,6 @@
         // thread manager.
         virtual mask_cref_type get_used_processing_units() const = 0;
 
-<<<<<<< HEAD
-        // Return the executor associated with th egiven thread
-        virtual executors::current_executor
-            get_executor(thread_id_type const& id, error_code& ec) const = 0;
-
-=======
->>>>>>> 92606587
         ///////////////////////////////////////////////////////////////////////
         virtual std::size_t get_worker_thread_num(bool* numa_sensitive = 0) = 0;
 
