//  Copyright (c) 2013-2014 Hartmut Kaiser
//
//  Distributed under the Boost Software License, Version 1.0. (See accompanying
//  file LICENSE_1_0.txt or copy at http://www.boost.org/LICENSE_1_0.txt)

#if !defined(HPX_SERIALIZATION_SERIALIZE_BUFFER_APR_05_2013_0312PM)
#define HPX_SERIALIZATION_SERIALIZE_BUFFER_APR_05_2013_0312PM

#include <hpx/hpx_fwd.hpp>
#include <hpx/util/bind.hpp>

#include <hpx/runtime/serialization/serialize.hpp>
#include <hpx/runtime/serialization/array.hpp>
#include <hpx/runtime/serialization/allocator.hpp>

#include <boost/shared_array.hpp>
#include <boost/mpl/bool.hpp>

#include <algorithm>

namespace hpx { namespace serialization
{
    namespace detail
    {
        struct serialize_buffer_no_allocator {};
    }

    ///////////////////////////////////////////////////////////////////////////
    template <typename T, typename Allocator = detail::serialize_buffer_no_allocator>
    class serialize_buffer
    {
    private:
        typedef Allocator allocator_type;

        static void no_deleter(T*) {}

        template <typename Deallocator>
        static void deleter(T* p, Deallocator dealloc, std::size_t size)
        {
            dealloc.deallocate(p, size);
        }

    public:
        enum init_mode
        {
            copy = 0,       // constructor copies data
            reference = 1,  // constructor does not copy data and does not
                            // manage the lifetime of it
            take = 2        // constructor does not copy data but does take
                            // ownership and manages the lifetime of it
        };

        typedef T value_type;

        explicit serialize_buffer(allocator_type const& alloc = allocator_type())
          : size_(0)
          , alloc_(alloc)
        {}

        // The default mode is 'copy' which is consistent with the constructor
        // taking a T const * below.
        serialize_buffer (T* data, std::size_t size, init_mode mode = copy,
                allocator_type const& alloc = allocator_type())
          : data_()
          , size_(size)
          , alloc_(alloc)
        {
            if (mode == copy) {
                using util::placeholders::_1;
                data_.reset(alloc_.allocate(size),
                    util::bind(&serialize_buffer::deleter<allocator_type>,
                        _1, alloc_, size_));
                if (size != 0)
                    std::copy(data, data + size, data_.get());
            }
            else if (mode == reference) {
                data_ = boost::shared_array<T>(data,
                    &serialize_buffer::no_deleter);
            }
            else {
                // take ownership
                using util::placeholders::_1;
                data_ = boost::shared_array<T>(data,
                    util::bind(&serialize_buffer::deleter<allocator_type>,
                        _1, alloc_, size_));
            }
        }

        template <typename Deallocator>
        serialize_buffer (T* data, std::size_t size,
                allocator_type const& alloc, Deallocator const& dealloc)
          : data_()
          , size_(size)
          , alloc_(alloc)
        {
            // if 2 allocators are specified we assume mode 'take'
            using util::placeholders::_1;
            data_ = boost::shared_array<T>(data,
                util::bind(&serialize_buffer::deleter<Deallocator>,
                    _1, dealloc, size_));
        }

        template <typename Deleter>
        serialize_buffer (T* data, std::size_t size, init_mode mode,
                Deleter const& deleter,
                allocator_type const& alloc = allocator_type())
          : data_()
          , size_(size)
          , alloc_(alloc)
        {
            if (mode == copy) {
                data_.reset(alloc_.allocate(size), deleter);
                if (size != 0)
                    std::copy(data, data + size, data_.get());
            }
            else {
                // reference or take ownership, behavior is defined by deleter
                data_ = boost::shared_array<T>(data, deleter);
            }
        }

        template <typename Deleter>
        serialize_buffer (T const* data, std::size_t size, init_mode mode,
                Deleter const& deleter,
                allocator_type const& alloc = allocator_type())
          : data_()
          , size_(size)
          , alloc_(alloc)
        {
            if (mode == copy) {
                data_.reset(alloc_.allocate(size), deleter);
                if (size != 0)
                    std::copy(data, data + size, data_.get());
            }
            else if (mode == reference) {
                data_ = boost::shared_array<T>(const_cast<T*>(data), deleter);
            }
            else {
                // can't take ownership of const buffer
                HPX_THROW_EXCEPTION(bad_parameter,
                    "serialize_buffer::serialize_buffer",
                    "can't take ownership of const data");
            }
        }

        // Deleter needs to use deallocator
        template <typename Deallocator, typename Deleter>
        serialize_buffer (T* data, std::size_t size,
                allocator_type const& alloc, Deallocator const& dealloc,
                Deleter const& deleter)
          : data_()
          , size_(size)
          , alloc_(alloc)
        {
            // if 2 allocators are specified we assume mode 'take'
            data_ = boost::shared_array<T>(data, deleter);
        }

        // same set of constructors, but taking const data
        serialize_buffer (T const* data, std::size_t size,
                allocator_type const& alloc = allocator_type())
          : data_()
          , size_(size)
          , alloc_(alloc)
        {
            // create from const data implies 'copy' mode
            using util::placeholders::_1;
            data_.reset(alloc_.allocate(size),
                util::bind(&serialize_buffer::deleter<allocator_type>,
                    _1, alloc_, size_));
            if (size != 0)
                std::copy(data, data + size, data_.get());
        }

        template <typename Deleter>
        serialize_buffer (T const* data, std::size_t size,
                Deleter const& deleter,
                allocator_type const& alloc = allocator_type())
          : data_()
          , size_(size)
          , alloc_(alloc)
        {
            // create from const data implies 'copy' mode
            data_.reset(alloc_.allocate(size), deleter);
            if (size != 0)
                std::copy(data, data + size, data_.get());
        }

        serialize_buffer (T const* data, std::size_t size,
                init_mode mode, allocator_type const& alloc = allocator_type())
          : data_()
          , size_(size)
          , alloc_(alloc)
        {
            if (mode == copy) {
                data_.reset(alloc_.allocate(size),
                    util::bind(&serialize_buffer::deleter<allocator_type>,
                        _1, alloc_, size_));
                if (size != 0)
                    std::copy(data, data + size, data_.get());
            }
            else if (mode == reference) {
                data_ = boost::shared_array<T>(
                    const_cast<T*>(data),
                    &serialize_buffer::no_deleter);
            }
            else {
                // can't take ownership of const buffer
                HPX_THROW_EXCEPTION(bad_parameter,
                    "serialize_buffer::serialize_buffer",
                    "can't take ownership of const data");
            }
        }

        // accessors enabling data access
        T* data() { return data_.get(); }
        T const* data() const { return data_.get(); }

        T& operator[](std::size_t idx) { return data_[idx]; }
        T operator[](std::size_t idx) const { return data_[idx]; }

        boost::shared_array<T> data_array() const { return data_; }

        std::size_t size() const { return size_; }

    private:
        // serialization support
        friend class hpx::serialization::access;

        ///////////////////////////////////////////////////////////////////////
        template <typename Archive>
        void save(Archive& ar, const unsigned int version) const
        {
            ar << size_ << alloc_; //-V128

            if (size_ != 0)
            {
                ar << hpx::serialization::make_array(data_.get(), size_);
            }
        }

        ///////////////////////////////////////////////////////////////////////
        template <typename Archive>
        void load(Archive& ar, const unsigned int version)
        {
            using util::placeholders::_1;
            ar >> size_ >> alloc_; //-V128

            data_.reset(alloc_.allocate(size_),
                util::bind(&serialize_buffer::deleter<allocator_type>, _1,
                    alloc_, size_));

            if (size_ != 0)
            {
                ar >> hpx::serialization::make_array(data_.get(), size_);
            }
        }

        HPX_SERIALIZATION_SPLIT_MEMBER()

        // this is needed for util::any
        friend bool
        operator==(serialize_buffer const& rhs, serialize_buffer const& lhs)
        {
            return rhs.data_.get() == lhs.data_.get() && rhs.size_ == lhs.size_;
        }

    private:
        boost::shared_array<T> data_;
        std::size_t size_;
        Allocator alloc_;
    };

    ///////////////////////////////////////////////////////////////////////////
    template <typename T>
    class serialize_buffer<T, detail::serialize_buffer_no_allocator>
    {
    private:
        static void no_deleter(T*) {}

        static void array_delete(T * x)
        {
            delete [] x;
        }

    public:
        enum init_mode
        {
            copy = 0,       // constructor copies data
            reference = 1,  // constructor does not copy data and does not
                            // manage the lifetime of it
            take = 2        // constructor does not copy data but does take
                            // ownership and manages the lifetime of it
         };

        typedef T value_type;

        serialize_buffer()
          : size_(0)
        {}

        // The default mode is 'copy' which is consistent with the constructor
        // taking a T const * below.
        serialize_buffer (T* data, std::size_t size, init_mode mode = copy)
          : data_(), size_(size)
        {
            if (mode == copy) {
                data_ = boost::shared_array<T>(data,
                    &serialize_buffer::array_delete);
                if (size != 0)
                    std::copy(data, data + size, data_.get());
            }
            else if (mode == reference) {
                data_ = boost::shared_array<T>(data,
                    &serialize_buffer::no_deleter);
            }
            else {
                // take ownership
                data_ = boost::shared_array<T>(data,
                    &serialize_buffer::array_delete);
            }
        }

        template <typename Deleter>
        serialize_buffer (T* data, std::size_t size, init_mode mode,
                Deleter const& deleter)
          : data_(), size_(size)
        {
            if (mode == copy) {
                data_.reset(new T[size], deleter);
                if (size != 0)
                    std::copy(data, data + size, data_.get());
            }
            else {
                // reference or take ownership, behavior is defined by deleter
                data_ = boost::shared_array<T>(data, deleter);
            }
        }

        template <typename Deleter>
        serialize_buffer (T const* data, std::size_t size, init_mode mode,
                Deleter const& deleter)
          : data_(), size_(size)
        {
            if (mode == copy) {
                data_.reset(new T[size], deleter);
                if (size != 0)
                    std::copy(data, data + size, data_.get());
            }
            else if (mode == reference) {
                data_ = boost::shared_array<T>(const_cast<T*>(data), deleter);
            }
            else {
                // can't take ownership of const buffer
                HPX_THROW_EXCEPTION(bad_parameter,
                    "serialize_buffer::serialize_buffer",
                    "can't take ownership of const data");
            }
        }

        // same set of constructors, but taking const data
        serialize_buffer (T const* data, std::size_t size,
                init_mode mode = copy)
          : data_(), size_(size)
        {
            if (mode == copy) {
                data_ = boost::shared_array<T>(new T[size],
                    &serialize_buffer::array_delete);
                if (size != 0)
                    std::copy(data, data + size, data_.get());
            }
            else if (mode == reference) {
                data_ = boost::shared_array<T>(
                    const_cast<T*>(data),
                    &serialize_buffer::no_deleter);
            }
            else {
                // can't take ownership of const buffer
                HPX_THROW_EXCEPTION(bad_parameter,
                    "serialize_buffer::serialize_buffer",
                    "can't take ownership of const data");
            }
        }

        template <typename Deleter>
        serialize_buffer (T const* data, std::size_t size,
                Deleter const& deleter)
          : data_(), size_(size)
        {
            // create from const data implies 'copy' mode
            data_.reset(new T[size], deleter);
            if (size != 0)
                std::copy(data, data + size, data_.get());
        }

        // accessors enabling data access
        T* data() { return data_.get(); }
        T const* data() const { return data_.get(); }

        T& operator[](std::size_t idx) { return data_[idx]; }
        T operator[](std::size_t idx) const { return data_[idx]; }

        boost::shared_array<T> data_array() const { return data_; }

        std::size_t size() const { return size_; }

    private:
        // serialization support
        friend class hpx::serialization::access;

        ///////////////////////////////////////////////////////////////////////
        template <typename Archive>
        void save(Archive& ar, const unsigned int version) const
        {
            ar << size_; //-V128

            if (size_ != 0)
            {
                ar << hpx::serialization::make_array(data_.get(), size_);
            }
        }

        ///////////////////////////////////////////////////////////////////////
        template <typename Archive>
        void load(Archive& ar, const unsigned int version)
        {
            ar >> size_; //-V128
            data_.reset(new T[size_]);

            if (size_ != 0)
            {
                ar >> hpx::serialization::make_array(data_.get(), size_);
            }
        }

        HPX_SERIALIZATION_SPLIT_MEMBER()

        // this is needed for util::any
        friend bool
        operator==(serialize_buffer const& rhs, serialize_buffer const& lhs)
        {
            return rhs.data_.get() == lhs.data_.get() && rhs.size_ == lhs.size_;
        }

    private:
        boost::shared_array<T> data_;
        std::size_t size_;
    };
}}

namespace hpx { namespace traits
{
    ///////////////////////////////////////////////////////////////////////////
    // Customization point for streaming with util::any, we don't want
    // serialization::serialize_buffer to be streamable
    template <typename T, typename Allocator>
    struct supports_streaming_with_any<serialization::serialize_buffer<T, Allocator> >
      : boost::mpl::false_
    {};

    ///////////////////////////////////////////////////////////////////////////
    // Calculate the required amount of raw memory for serialization.
    template <typename T, typename Allocator>
    struct type_size<serialization::serialize_buffer<T, Allocator> >
    {
        static std::size_t call(serialization::serialize_buffer<T, Allocator> const& b, int flags)
        {
            if (flags & hpx::serialization::disable_data_chunking) {
                return b.size() * sizeof(T) + sizeof(std::size_t) + sizeof(Allocator); //-V119
            }
            else {
<<<<<<< HEAD
                // not completely sure of the size required to specify a new pointer chunk is coming
=======
                // size required to specify a new pointer chunk is coming (needs checking)
>>>>>>> 3063c711
                return 8;
            }
        }
    };
}}

#endif<|MERGE_RESOLUTION|>--- conflicted
+++ resolved
@@ -469,11 +469,7 @@
                 return b.size() * sizeof(T) + sizeof(std::size_t) + sizeof(Allocator); //-V119
             }
             else {
-<<<<<<< HEAD
-                // not completely sure of the size required to specify a new pointer chunk is coming
-=======
                 // size required to specify a new pointer chunk is coming (needs checking)
->>>>>>> 3063c711
                 return 8;
             }
         }
