--- conflicted
+++ resolved
@@ -7,13 +7,9 @@
 #define HPX_TRAITS_IS_LAUNCH_POLICY_APR_8_2014_0436PM
 
 #include <hpx/config.hpp>
-<<<<<<< HEAD
 #include <hpx/traits.hpp>
 #include <hpx/runtime/threads/thread_data_fwd.hpp>
-=======
-#include <hpx/runtime/threads/thread_executor.hpp>
 #include <hpx/util/decay.hpp>
->>>>>>> a1778309
 
 #include <boost/type_traits/is_same.hpp>
 #include <boost/type_traits/is_base_of.hpp>
@@ -21,11 +17,6 @@
 
 namespace hpx { namespace traits
 {
-<<<<<<< HEAD
-    template <typename Policy, typename Enable>
-    struct is_launch_policy
-      : boost::mpl::false_
-=======
     namespace detail
     {
         template <typename Policy>
@@ -42,7 +33,6 @@
     template <typename Policy>
     struct is_launch_policy
       : detail::is_launch_policy<typename hpx::util::decay<Policy>::type>
->>>>>>> a1778309
     {};
 
     template <typename Policy>
