//  Copyright (c) 2013 Jeroen Habraken
//
//  Distributed under the Boost Software License, Version 1.0. (See accompanying
//  file LICENSE_1_0.txt or copy at http://www.boost.org/LICENSE_1_0.txt)

#ifndef HPX_COMPONENTS_SECURITY_SERVER_SUBORDINATE_CERTIFICATE_AUTHORITY_HPP
#define HPX_COMPONENTS_SECURITY_SERVER_SUBORDINATE_CERTIFICATE_AUTHORITY_HPP

#include <hpx/hpx_fwd.hpp>
#include <hpx/include/actions.hpp>
#include <hpx/include/components.hpp>
#include <hpx/runtime/components/server/fixed_component_base.hpp>

#include "certificate_authority_base.hpp"

namespace hpx { namespace components { namespace security { namespace server
{
    class HPX_COMPONENT_EXPORT subordinate_certificate_authority
      : public certificate_authority_base
      , public fixed_component_base<subordinate_certificate_authority>
    {
    public:
        typedef subordinate_certificate_authority type_holder;
        typedef certificate_authority_base base_type_holder;

        subordinate_certificate_authority();
        subordinate_certificate_authority(key_pair const &);
        subordinate_certificate_authority(naming::id_type const &);
        subordinate_certificate_authority(
            key_pair const &, naming::id_type const &);

        signed_type<certificate_signing_request>
            get_certificate_signing_request() const;

        signed_type<certificate> sign_certificate_signing_request(
            signed_type<certificate_signing_request> const &) const;

        void set_certificate(signed_type<certificate> const &);

<<<<<<< HEAD
        naming::gid_type get_base_gid(naming::gid_type const assign_gid = naming::invalid_gid) const
=======
        naming::gid_type get_base_gid(
            naming::gid_type const& assign_gid = naming::invalid_gid) const
>>>>>>> 2d4555a1
        {
            typedef fixed_component_base<subordinate_certificate_authority>
                component_base_type;
            return this->component_base_type::get_base_gid(assign_gid);
        }
    };
}}}}

#endif<|MERGE_RESOLUTION|>--- conflicted
+++ resolved
@@ -37,12 +37,8 @@
 
         void set_certificate(signed_type<certificate> const &);
 
-<<<<<<< HEAD
-        naming::gid_type get_base_gid(naming::gid_type const assign_gid = naming::invalid_gid) const
-=======
         naming::gid_type get_base_gid(
             naming::gid_type const& assign_gid = naming::invalid_gid) const
->>>>>>> 2d4555a1
         {
             typedef fixed_component_base<subordinate_certificate_authority>
                 component_base_type;
