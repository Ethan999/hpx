--- conflicted
+++ resolved
@@ -76,36 +76,20 @@
 
             if (pin_count == ~0x0u)
             {
-<<<<<<< HEAD
-                return hpx::make_exceptional_future<id_type>(
-                    HPX_GET_EXCEPTION(invalid_status,
-                        "hpx::components::server::migrate_to_storage_postproc",
-                        "attempting to migrate an instance of a component "
-                        "which was already migrated"));
-=======
                 HPX_THROW_EXCEPTION(invalid_status,
                     "hpx::components::server::migrate_to_storage_here",
                     "attempting to migrate an instance of a component which was "
                     "already migrated");
                 return make_ready_future(naming::invalid_id);
->>>>>>> 351ad56e
             }
 
             if (pin_count > 1)
             {
-<<<<<<< HEAD
-                return hpx::make_exceptional_future<id_type>(
-                    HPX_GET_EXCEPTION(invalid_status,
-                        "hpx::components::server::migrate_to_storage_postproc",
-                        "attempting to migrate an instance of a component "
-                        "which is currently pinned"));
-=======
                 HPX_THROW_EXCEPTION(invalid_status,
                     "hpx::components::server::migrate_to_storage_here",
                     "attempting to migrate an instance of a component which is "
                     "currently pinned");
                 return make_ready_future(naming::invalid_id);
->>>>>>> 351ad56e
             }
 
             // serialize the given component
@@ -140,19 +124,11 @@
     {
         if (!Component::supports_migration())
         {
-<<<<<<< HEAD
-            return hpx::make_exceptional_future<hpx::id_type>(
-                HPX_GET_EXCEPTION(invalid_status,
-                    "hpx::components::server::migrate_component",
-                    "attempting to migrate an instance of a component which "
-                    "does not support migration"));
-=======
             HPX_THROW_EXCEPTION(invalid_status,
                 "hpx::components::server::migrate_to_storage_here",
                 "attempting to migrate an instance of a component which "
                 "does not support migration");
             return make_ready_future(naming::invalid_id);
->>>>>>> 351ad56e
         }
 
         // retrieve pointer to object (must be local)
@@ -183,36 +159,20 @@
     {
         if (!Component::supports_migration())
         {
-<<<<<<< HEAD
-            return hpx::make_exceptional_future<id_type>(
-                HPX_GET_EXCEPTION(invalid_status,
-                    "hpx::components::server::trigger_migrate_to_storage",
-                    "attempting to migrate an instance of a component which "
-                    "does not support migration"));
-=======
             HPX_THROW_EXCEPTION(invalid_status,
                 "hpx::components::server::trigger_migrate_to_storage_here",
                 "attempting to migrate an instance of a component which "
                 "does not support migration");
             return make_ready_future(naming::invalid_id);
->>>>>>> 351ad56e
         }
 
         if (naming::get_locality_id_from_id(to_migrate) != get_locality_id())
         {
-<<<<<<< HEAD
-            return hpx::make_exceptional_future<id_type>(
-                HPX_GET_EXCEPTION(invalid_status,
-                    "hpx::components::server::trigger_migrate_to_storage",
-                    "this function has to be executed on the locality "
-                    "responsible for managing the address of the given object"));
-=======
             HPX_THROW_EXCEPTION(invalid_status,
                 "hpx::components::server::trigger_migrate_to_storage_here",
                 "this function has to be executed on the locality responsible "
                 "for managing the address of the given object");
             return make_ready_future(naming::invalid_id);
->>>>>>> 351ad56e
         }
 
         return agas::begin_migration(to_migrate)
@@ -239,78 +199,7 @@
     }
 
     template <typename Component>
-<<<<<<< HEAD
-    struct trigger_migrate_to_storage_action
-      : ::hpx::actions::action<
-            future<id_type> (*)(id_type const&, id_type const&)
-          , &trigger_migrate_to_storage<Component>
-          , trigger_migrate_to_storage_action<Component> >
-    {};
-
-    ///////////////////////////////////////////////////////////////////////////
-    // This is step 1 of the migration process
-    //
-    // This is executed on the locality where the object to migrate is
-    // currently located.
-    template <typename Component>
-    future<id_type> perform_migrate_to_storage(
-        id_type const& to_migrate, id_type const& target_storage)
-    {
-        if (!Component::supports_migration())
-        {
-            return hpx::make_exceptional_future<id_type>(
-                HPX_GET_EXCEPTION(invalid_status,
-                    "hpx::components::server::perform_migrate_to_storage",
-                    "attempting to migrate an instance of a component which "
-                    "does not support migration"));
-        }
-
-        // retrieve pointer to object (must be local)
-        return hpx::get_ptr<Component>(to_migrate)
-            .then(
-                [=](future<boost::shared_ptr<Component> > && f) -> future<id_type>
-                {
-                    future<void> trigger_migration;
-
-                    {
-                        boost::shared_ptr<Component> ptr = f.get();
-
-                        // Delay the start of the migration operation until no
-                        // more actions (threads) are pending or currently
-                        // running for the given object (until the object is
-                        // unpinned).
-                        trigger_migration = ptr->mark_as_migrated(to_migrate);
-
-                        // Unpin the object, will trigger migration if this is
-                        // the only pin-count.
-                    }
-
-                    // Once the migration is possible (object is not pinned
-                    // anymore trigger the necessary actions)
-                    return trigger_migration
-                        .then(
-                            launch::async,  // run on separate thread
-                            [=](future<void> && f) -> future<id_type>
-                            {
-                                f.get();        // rethrow exceptions
-
-                                // now trigger 2nd step of migration
-                                typedef trigger_migrate_to_storage_action<
-                                        Component
-                                    > action_type;
-
-                                return async<action_type>(
-                                    naming::get_locality_from_id(to_migrate),
-                                    to_migrate, target_storage);
-                            });
-                });
-    }
-
-    template <typename Component>
-    struct perform_migrate_to_storage_action
-=======
     struct trigger_migrate_to_storage_here_action
->>>>>>> 351ad56e
       : ::hpx::actions::action<
             future<naming::id_type> (*)(naming::id_type const&,
                 naming::id_type const&)
