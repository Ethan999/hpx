//  Copyright (c) 2007-2015 Hartmut Kaiser
//  Copyright (c) 2013 Agustin Berge
//
//  Distributed under the Boost Software License, Version 1.0. (See accompanying
//  file LICENSE_1_0.txt or copy at http://www.boost.org/LICENSE_1_0.txt)

/// \file lcos/when_all.hpp

#if !defined(HPX_LCOS_WHEN_ALL_APR_19_2012_1140AM)
#define HPX_LCOS_WHEN_ALL_APR_19_2012_1140AM

#if defined(DOXYGEN)
namespace hpx
{
    /// The function \a when_all is an operator allowing to join on the result
    /// of all given futures. It AND-composes all future objects given and
    /// returns a new future object representing the same list of futures
    /// after they finished executing.
    ///
    /// \param first    [in] The iterator pointing to the first element of a
    ///                 sequence of \a future or \a shared_future objects for
    ///                 which \a when_all should wait.
    /// \param last     [in] The iterator pointing to the last element of a
    ///                 sequence of \a future or \a shared_future objects for
    ///                 which \a when_all should wait.
    ///
    /// \return   Returns a future holding the same list of futures as has
    ///           been passed to \a when_all.
    ///           - future<vector<future<R>>>: If the input cardinality is
    ///             unknown at compile time and the futures are all of the
    ///             same type. The order of the futures in the output vector
    ///             will be the same as given by the input iterator.
    ///
    /// \note Calling this version of \a when_all where first == last, returns
    ///       a future with an empty vector that is immediately ready.
    ///       Each future and shared_future is waited upon and then copied into
    ///       the collection of the output (returned) future, maintaining the
    ///       order of the futures in the input collection.
    ///       The future returned by \a when_all will not throw an exception,
    ///       but the futures held in the output collection may.
    template <typename InputIter>
    future<vector<future<typename std::iterator_traits<InputIter>::value_type>>>
    when_all(InputIter first, InputIter last);

    /// The function \a when_all is an operator allowing to join on the result
    /// of all given futures. It AND-composes all future objects given and
    /// returns a new future object representing the same list of futures
    /// after they finished executing.
    ///
    /// \param futures  [in] A vector holding an arbitrary amount of \a future
    ///                 or \a shared_future objects for which \a when_all
    ///                 should wait.
    ///
    /// \return   Returns a future holding the same list of futures as has
    ///           been passed to when_all.
    ///           - future<vector<future<R>>>: If the input cardinality is
    ///             unknown at compile time and the futures are all of the
    ///             same type.
    ///
    /// \note Calling this version of \a when_all where the input vector is
    ///       empty, returns a future with an empty vector that is immediately
    ///       ready.
    ///       Each future and shared_future is waited upon and then copied into
    ///       the collection of the output (returned) future, maintaining the
    ///       order of the futures in the input collection.
    ///       The future returned by \a when_all will not throw an exception,
    ///       but the futures held in the output collection may.
    template <typename R>
    future<std::vector<future<R>>>
    when_all(std::vector<future<R>>&& futures);

    /// The function \a when_all is an operator allowing to join on the result
    /// of all given futures. It AND-composes all future objects given and
    /// returns a new future object representing the same list of futures
    /// after they finished executing.
    ///
    /// \param futures  [in] An arbitrary number of \a future or \a shared_future
    ///                 objects, possibly holding different types for which
    ///                 \a when_all should wait.
    ///
    /// \return   Returns a future holding the same list of futures as has
    ///           been passed to \a when_all.
    ///           - future<tuple<future<T0>, future<T1>, future<T2>...>>: If
    ///             inputs are fixed in number and are of heterogeneous types.
    ///             The inputs can be any arbitrary number of future objects.
    ///           - future<tuple<>> if \a when_all is called with zero arguments.
    ///             The returned future will be initially ready.
    ///
    /// \note Each future and shared_future is waited upon and then copied into
    ///       the collection of the output (returned) future, maintaining the
    ///       order of the futures in the input collection.
    ///       The future returned by \a when_all will not throw an exception,
    ///       but the futures held in the output collection may.
    template <typename ...T>
    future<tuple<future<T>...>>
    when_all(T &&... futures);

    /// The function \a when_all_n is an operator allowing to join on the result
    /// of all given futures. It AND-composes all future objects given and
    /// returns a new future object representing the same list of futures
    /// after they finished executing.
    ///
    /// \param begin    [in] The iterator pointing to the first element of a
    ///                 sequence of \a future or \a shared_future objects for
    ///                 which \a wait_all_n should wait.
    /// \param count    [in] The number of elements in the sequence starting at
    ///                 \a first.
    ///
    /// \return   Returns a future holding the same list of futures as has
    ///           been passed to \a when_all_n.
    ///           - future<vector<future<R>>>: If the input cardinality is
    ///             unknown at compile time and the futures are all of the
    ///             same type. The order of the futures in the output vector
    ///             will be the same as given by the input iterator.
    ///
    /// \throws This function will throw errors which are encountered while
    ///         setting up the requested operation only. Errors encountered
    ///         while executing the operations delivering the results to be
    ///         stored in the futures are reported through the futures
    ///         themselves.
    ///
    /// \note     As long as \a ec is not pre-initialized to \a hpx::throws this
    ///           function doesn't throw but returns the result code using the
    ///           parameter \a ec. Otherwise it throws an instance of
    ///           hpx::exception.
    ///
    /// \note     None of the futures in the input sequence are invalidated.
    template <typename InputIter>
    future<vector<future<typename std::iterator_traits<InputIter>::value_type>>>
    when_all_n(InputIter begin, std::size_t count);
}

#else // DOXYGEN

#include <hpx/hpx_fwd.hpp>
#include <hpx/lcos/future.hpp>
#include <hpx/lcos/when_some.hpp>
#include <hpx/util/always_void.hpp>
#include <hpx/util/decay.hpp>
#include <hpx/util/move.hpp>
#include <hpx/util/tuple.hpp>
#include <hpx/traits/acquire_future.hpp>
#include <hpx/traits/acquire_shared_state.hpp>

#include <boost/mpl/bool.hpp>
#include <boost/fusion/include/begin.hpp>
#include <boost/fusion/include/end.hpp>
#include <boost/fusion/include/deref.hpp>
#include <boost/fusion/include/next.hpp>
#include <boost/range/functions.hpp>
#include <boost/ref.hpp>
#include <boost/type_traits/is_same.hpp>

#include <algorithm>
#include <iterator>
#include <vector>

///////////////////////////////////////////////////////////////////////////////
namespace hpx { namespace lcos
{
    namespace detail
    {
        ///////////////////////////////////////////////////////////////////////
        template <typename T, typename Enable = void>
        struct when_all_result
        {
            typedef T type;

            static type call(T&& t)
            {
                return std::move(t);
            }
        };

        template <typename T>
        struct when_all_result<util::tuple<T>,
            typename util::always_void<
                typename traits::is_future_range<T>::type
            >::type>
        {
            typedef T type;

            static type call(util::tuple<T>&& t)
            {
                return std::move(util::get<0>(t));
            }
        };

        ///////////////////////////////////////////////////////////////////////
        template <typename Tuple>
        struct when_all_frame //-V690
          : hpx::lcos::detail::future_data<typename when_all_result<Tuple>::type>
        {
            typedef typename when_all_result<Tuple>::type result_type;
            typedef hpx::lcos::future<result_type> type;

        private:
            // workaround gcc regression wrongly instantiating constructors
            when_all_frame();
            when_all_frame(when_all_frame const&);

            typedef typename boost::fusion::result_of::end<Tuple>::type
                end_type;

        public:
            template <typename Tuple_>
            when_all_frame(Tuple_&& t)
              : t_(std::forward<Tuple_>(t))
            {}

        protected:
            // End of the tuple is reached
            template <typename TupleIter>
            BOOST_FORCEINLINE
            void await(TupleIter&&, boost::mpl::true_)
            {
                this->set_result(when_all_result<Tuple>::call(std::move(t_)));
            }

            // Current element is a range (vector) of futures
            template <typename TupleIter, typename Iter>
            void await_range(TupleIter iter, Iter next, Iter end)
            {
                typedef typename std::iterator_traits<Iter>::value_type
                    future_type;
                typedef typename traits::future_traits<future_type>::type
                    future_result_type;

                void (when_all_frame::*f)(TupleIter, Iter, Iter) =
                    &when_all_frame::await_range;

<<<<<<< HEAD
                        boost::intrusive_ptr<
                            lcos::detail::future_data<future_result_type>
                        > next_future_data =
                            traits::get_shared_state(*next);
=======
                for (/**/; next != end; ++next)
                {
                    boost::intrusive_ptr<
                        lcos::detail::future_data<future_result_type>
                    > next_future_data = lcos::detail::get_shared_state(*next);
>>>>>>> d0c9cf93

                    if (!next_future_data->is_ready())
                    {
                        next_future_data->execute_deferred();

                        // execute_deferred might have made the future ready
                        if (!next_future_data->is_ready())
                        {
                            // Attach a continuation to this future which will
                            // re-evaluate it and continue to the next element
                            // in the sequence (if any).
                            boost::intrusive_ptr<when_all_frame> this_(this);
                            next_future_data->set_on_completed(util::bind(
                                f, std::move(this_), std::move(iter),
                                std::move(next), std::move(end)));
                            return;
                        }
                    }
                }

                typedef typename boost::fusion::result_of::next<TupleIter>::type
                    next_type;
                typedef boost::is_same<next_type, end_type> pred;

                await(boost::fusion::next(iter), pred());
            }

            template <typename TupleIter>
            BOOST_FORCEINLINE
            void await_next(TupleIter iter, boost::mpl::false_, boost::mpl::true_)
            {
                await_range(iter,
                    boost::begin(boost::unwrap_ref(boost::fusion::deref(iter))),
                    boost::end(boost::unwrap_ref(boost::fusion::deref(iter))));
            }

            // Current element is a simple future
            template <typename TupleIter>
            BOOST_FORCEINLINE
            void await_next(TupleIter iter, boost::mpl::true_, boost::mpl::false_)
            {
                typedef typename util::decay_unwrap<
                    typename boost::fusion::result_of::deref<TupleIter>::type
                >::type future_type;

                using boost::mpl::false_;
                using boost::mpl::true_;

                future_type& f_ = boost::fusion::deref(iter);

                typedef typename traits::future_traits<future_type>::type
                    future_result_type;

<<<<<<< HEAD
                    boost::intrusive_ptr<
                        lcos::detail::future_data<future_result_type>
                    > next_future_data =
                        traits::get_shared_state(f_);
=======
                boost::intrusive_ptr<
                    lcos::detail::future_data<future_result_type>
                > next_future_data = lcos::detail::get_shared_state(f_);
>>>>>>> d0c9cf93

                if (!next_future_data->is_ready())
                {
                    next_future_data->execute_deferred();

                    // execute_deferred might have made the future ready
                    if (!next_future_data->is_ready())
                    {
                        // Attach a continuation to this future which will
                        // re-evaluate it and continue to the next argument
                        // (if any).
                        void (when_all_frame::*f)(TupleIter, true_, false_) =
                            &when_all_frame::await_next;

                        boost::intrusive_ptr<when_all_frame> this_(this);
                        next_future_data->set_on_completed(
                            hpx::util::bind(
                                f, std::move(this_), std::move(iter),
                                true_(), false_()));
                        return;
                    }
                }

                typedef typename boost::fusion::result_of::next<TupleIter>::type
                    next_type;
                typedef boost::is_same<next_type, end_type> pred;

                await(boost::fusion::next(iter), pred());
            }

            template <typename TupleIter>
            BOOST_FORCEINLINE
            void await(TupleIter&& iter, boost::mpl::false_)
            {
                typedef typename util::decay_unwrap<
                    typename boost::fusion::result_of::deref<TupleIter>::type
                >::type future_type;

                typedef typename traits::is_future<future_type>::type is_future;
                typedef typename traits::is_future_range<future_type>::type is_range;

                await_next(std::move(iter), is_future(), is_range());
            }

        public:
            BOOST_FORCEINLINE void await()
            {
                typedef typename boost::fusion::result_of::begin<Tuple>::type
                    begin_type;
                typedef boost::is_same<begin_type, end_type> pred;

                await(boost::fusion::begin(t_), pred());
            }

        private:
            Tuple t_;
        };
    }

    ///////////////////////////////////////////////////////////////////////////
    template <typename Future>
    lcos::future<std::vector<Future> > //-V659
    when_all(std::vector<Future>&& values)
    {
        typedef detail::when_all_frame<
                hpx::util::tuple<std::vector<Future> >
            > frame_type;

        boost::intrusive_ptr<frame_type> p(new frame_type(
            hpx::util::forward_as_tuple(std::move(values))));
        p->await();

        using traits::future_access;
        return future_access<typename frame_type::type>::create(std::move(p));
    }

    template <typename Future>
    lcos::future<std::vector<Future> >
    when_all(std::vector<Future>& values)
    {
        typedef Future future_type;
        typedef std::vector<future_type> result_type;

        result_type values_;
        values_.reserve(values.size());

        std::transform(boost::begin(values), boost::end(values),
            std::back_inserter(values_),
            traits::acquire_future_disp());

        return lcos::when_all(std::move(values_));
    }

    template <typename Iterator>
    lcos::future<std::vector<
        typename lcos::detail::future_iterator_traits<Iterator>::type
    > >
    when_all(Iterator begin, Iterator end)
    {
        typedef typename lcos::detail::future_iterator_traits<Iterator>::type
            future_type;
        typedef std::vector<future_type> result_type;

        result_type values;
        std::transform(begin, end, std::back_inserter(values),
            traits::acquire_future_disp());

        return lcos::when_all(std::move(values));
    }

    inline lcos::future<hpx::util::tuple<> > //-V524
    when_all()
    {
        typedef hpx::util::tuple<> result_type;
        return lcos::make_ready_future(result_type());
    }

    ///////////////////////////////////////////////////////////////////////////
    template <typename Iterator>
    lcos::future<std::vector<
        typename lcos::detail::future_iterator_traits<Iterator>::type
    > >
    when_all_n(Iterator begin, std::size_t count)
    {
        typedef typename lcos::detail::future_iterator_traits<Iterator>::type
            future_type;
        typedef std::vector<future_type> result_type;

        result_type values;
        values.reserve(count);

        traits::acquire_future_disp func;
        for (std::size_t i = 0; i != count; ++i)
            values.push_back(func(*begin++));

        return lcos::when_all(std::move(values));
    }

    ///////////////////////////////////////////////////////////////////////////
    template <typename... Ts>
    lcos::future<
        hpx::util::tuple<typename traits::acquire_future<Ts>::type...>
    >
    when_all(Ts&&... ts)
    {
        typedef hpx::util::tuple<
                typename traits::acquire_future<Ts>::type...
            > result_type;
        typedef detail::when_all_frame<result_type> frame_type;

        traits::acquire_future_disp func;
        result_type values(func(std::forward<Ts>(ts))...);

        boost::intrusive_ptr<frame_type> p(new frame_type(std::move(values)));
        p->await();

        using traits::future_access;
        return future_access<typename frame_type::type>::create(std::move(p));
    }
}}

namespace hpx
{
    using lcos::when_all;
    using lcos::when_all_n;
}

#endif // DOXYGEN
#endif<|MERGE_RESOLUTION|>--- conflicted
+++ resolved
@@ -229,18 +229,11 @@
                 void (when_all_frame::*f)(TupleIter, Iter, Iter) =
                     &when_all_frame::await_range;
 
-<<<<<<< HEAD
-                        boost::intrusive_ptr<
-                            lcos::detail::future_data<future_result_type>
-                        > next_future_data =
-                            traits::get_shared_state(*next);
-=======
                 for (/**/; next != end; ++next)
                 {
                     boost::intrusive_ptr<
                         lcos::detail::future_data<future_result_type>
-                    > next_future_data = lcos::detail::get_shared_state(*next);
->>>>>>> d0c9cf93
+                    > next_future_data = traits::get_shared_state(*next);
 
                     if (!next_future_data->is_ready())
                     {
@@ -294,16 +287,10 @@
                 typedef typename traits::future_traits<future_type>::type
                     future_result_type;
 
-<<<<<<< HEAD
                     boost::intrusive_ptr<
                         lcos::detail::future_data<future_result_type>
                     > next_future_data =
                         traits::get_shared_state(f_);
-=======
-                boost::intrusive_ptr<
-                    lcos::detail::future_data<future_result_type>
-                > next_future_data = lcos::detail::get_shared_state(f_);
->>>>>>> d0c9cf93
 
                 if (!next_future_data->is_ready())
                 {
