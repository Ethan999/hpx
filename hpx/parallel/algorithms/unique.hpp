//  Copyright (c) 2015 Daniel Bourgeois
//
//  Distributed under the Boost Software License, Version 1.0. (See accompanying
//  file LICENSE_1_0.txt or copy at http://www.boost.org/LICENSE_1_0.txt)

/// \file parallel/algorithms/copy.hpp

<<<<<<< HEAD
#if !defined(HPX_PARALLEL_DETAIL_UNIQUE_MARCH_1_2015_135300)
#define HPX_PARALLEL_DETAIL_UNIQUE_MARCH_1_2015_135300
=======
#if !defined(HPX_PARALLEL_DETAIL_UNIQUE_MARCH_1_2015_1353)
#define HPX_PARALLEL_DETAIL_UNIQUE_MARCH_1_2015_1353
>>>>>>> 363d5322

#include <hpx/hpx_fwd.hpp>
#include <hpx/parallel/execution_policy.hpp>
#include <hpx/parallel/algorithms/detail/algorithm_result.hpp>
#include <hpx/parallel/algorithms/detail/predicates.hpp>
#include <hpx/parallel/algorithms/detail/dispatch.hpp>
#include <hpx/parallel/algorithms/for_each.hpp>
#include <hpx/parallel/util/partitioner.hpp>
#include <hpx/parallel/util/scan_partitioner.hpp>
#include <hpx/parallel/util/loop.hpp>
#include <hpx/parallel/util/zip_iterator.hpp>

#include <algorithm>
#include <iterator>
#include <type_traits>

#include <boost/static_assert.hpp>
#include <boost/utility/enable_if.hpp>
#include <boost/type_traits/is_base_of.hpp>

namespace hpx { namespace parallel { HPX_INLINE_NAMESPACE(v1)
{
    /////////////////////////////////////////////////////////////////////////////
    // unique_copy
    namespace detail
    {
        /// \cond NOINTERNAL
        template <typename Iter>
        struct unique_copy : public detail::algorithm<unique_copy<Iter>, Iter>
        {
            unique_copy()
              : unique_copy::algorithm("unique_copy")
            {}

            template <typename ExPolicy, typename InIter, typename Pred>
            static Iter
            sequential(ExPolicy const&, InIter first, InIter last, Iter dest,
                Pred && pred)
            {
                return std::unique_copy(first, last, dest,
                    std::forward<Pred>(pred));
            }

            template <typename ExPolicy, typename FwdIter, typename Pred>
            static typename detail::algorithm_result<ExPolicy, Iter>::type
            parallel(ExPolicy const& policy, FwdIter first, FwdIter last,
                Iter dest, Pred && pred)
            {
                typedef detail::algorithm_result<ExPolicy, Iter> result;
                std::size_t count = std::distance(first, last);
                if (count < 1)
                    return result::get(std::move(dest));

                typedef hpx::util::zip_iterator<FwdIter, FwdIter, char*>
                    zip_iterator1;
                typedef hpx::util::zip_iterator<FwdIter, char*> zip_iterator2;
                boost::shared_array<char> flags(new char[count]);
                std::size_t init = 1;
                FwdIter prev = first++;

                using hpx::util::get;
                using hpx::util::make_zip_iterator;
                return util::scan_partitioner<ExPolicy, Iter,
                std::size_t>::call(
                    policy,
                    make_zip_iterator(prev, first, flags.get()),
                    count - 1,
                    init,
<<<<<<< HEAD
                    // Flag the duplicates
                    [pred](zip_iterator1 part_begin, std::size_t part_size)
=======
                    // flag the duplicates
                    [pred](zip_iterator part_begin, std::size_t part_size)
>>>>>>> 363d5322
                        -> std::size_t
                    {
                        std::size_t curr = 0;
                        util::loop_n(part_begin, part_size,
                            [&pred, &curr, &prev](zip_iterator d) mutable
                            {
                                get<2>(*d) = pred(get<0>(*d), get<1>(*d));
                                curr += !get<2>(*d);
                            });
                        return curr;
                    },
                    // Determine how far to advance the dest iterator for each
                    // partition
                    hpx::util::unwrapped(
                        [](std::size_t const& prev, std::size_t const& curr)
                        {
                            return prev + curr;
                        }
                    ),
                    // Copy the elements into dest in parallel
                    [=](std::vector<hpx::shared_future<std::size_t> >&& r,
                        std::vector<std::size_t> const& chunk_sizes) mutable
                    {
                        return util::partitioner<ExPolicy, Iter, void>::
                        call_with_data(
                            policy,
                            hpx::util::make_zip_iterator(first, flags.get()),
<<<<<<< HEAD
                            count - 1,
                            [dest, first](hpx::shared_future<std::size_t>&& pos,
                                zip_iterator2 part_begin,std::size_t part_count)
=======
                            count,
                            [dest, first](hpx::shared_future<std::size_t>&& pos,
                                zip_iterator part_begin, std::size_t part_count)
>>>>>>> 363d5322
                            {
                                Iter iter = dest;
                                if (get<0>(*part_begin) == first){
                                    part_count += 1;
                                }
                                else
                                {
                                    ++part_begin;
                                    std::advance(iter, pos.get());
                                }
                                util::loop_n(part_begin, part_count,
                                [&iter](zip_iterator d)
                                {
                                    if(!hpx::util::get<1>(*d))
                                        *iter++ = hpx::util::get<0>(*d);
                                });
                            },
                            [=](std::vector<hpx::future<void> >&&) mutable
                                -> Iter
                            {
                                std::advance(dest, r[r.size()-1].get());
                                return dest;
                            },
                            chunk_sizes,
                            std::move(r)
                        );
                    }
                );
            }
        };
        /// \endcond
    }

    /// Copies the elements in the range, defined by [first, last), to another
    /// range beginning at \a dest. Copies only the elements for which the
    /// predicate \a f returns true. The order of the elements that are not
    /// removed is preserved.
    ///
    /// \note   Complexity: Performs not more than \a last - \a first
    ///         assignments, exactly \a last - \a first applications of the
    ///         predicate \a f.
    ///
    /// \tparam ExPolicy    The type of the execution policy to use (deduced).
    ///                     It describes the manner in which the execution
    ///                     of the algorithm may be parallelized and the manner
    ///                     in which it executes the assignments.
    /// \tparam InIter      The type of the source iterators used (deduced).
    ///                     This iterator type must meet the requirements of an
    ///                     input iterator.
    /// \tparam OutIter     The type of the iterator representing the
    ///                     destination range (deduced).
    ///                     This iterator type must meet the requirements of an
    ///                     output iterator.
    /// \tparam F           The type of the function/function object to use
    ///                     (deduced). Unlike its sequential form, the parallel
    ///                     overload of \a copy_if requires \a F to meet the
    ///                     requirements of \a CopyConstructible.
    ///
    /// \param policy       The execution policy to use for the scheduling of
    ///                     the iterations.
    /// \param first        Refers to the beginning of the sequence of elements
    ///                     the algorithm will be applied to.
    /// \param last         Refers to the end of the sequence of elements the
    ///                     algorithm will be applied to.
    /// \param dest         Refers to the beginning of the destination range.
    /// \param f            Specifies the function (or function object) which
    ///                     will be invoked for each of the elements in the
    ///                     sequence specified by [first, last).This is an
    ///                     unary predicate which returns \a true for the
    ///                     required elements. The signature of this predicate
    ///                     should be equivalent to:
    ///                     \code
    ///                     bool pred(const Type &a);
    ///                     \endcode \n
    ///                     The signature does not need to have const&, but
    ///                     the function must not modify the objects passed to
    ///                     it. The type \a Type must be such that an object of
    ///                     type \a InIter can be dereferenced and then
    ///                     implicitly converted to Type.
    ///
    /// The assignments in the parallel \a copy_if algorithm invoked with
    /// an execution policy object of type \a sequential_execution_policy
    /// execute in sequential order in the calling thread.
    ///
    /// The assignments in the parallel \a copy_if algorithm invoked with
    /// an execution policy object of type \a parallel_execution_policy or
    /// \a parallel_task_execution_policy are permitted to execute in an unordered
    /// fashion in unspecified threads, and indeterminately sequenced
    /// within each thread.
    ///
    /// \returns  The \a copy_if algorithm returns a \a hpx::future<OutIter> if the
    ///           execution policy is of type
    ///           \a sequential_task_execution_policy or
    ///           \a parallel_task_execution_policy and
    ///           returns \a OutIter otherwise.
    ///           The \a copy_if algorithm returns the output iterator to the
    ///           element in the destination range, one past the last element
    ///           copied.
    ///
    template
        <typename ExPolicy, typename InIter, typename OutIter, typename Pred>
        inline typename boost::enable_if<
            is_execution_policy<ExPolicy>,
            typename detail::algorithm_result<ExPolicy, OutIter>::type
        >::type
    unique_copy(ExPolicy&& policy, InIter first, InIter last, OutIter dest,
        Pred && pred)
    {
        typedef typename std::iterator_traits<InIter>::iterator_category
            input_iterator_category;
        typedef typename std::iterator_traits<OutIter>::iterator_category
            output_iterator_category;

        BOOST_STATIC_ASSERT_MSG(
            (boost::is_base_of<
                std::input_iterator_tag, input_iterator_category>::value),
            "Required at least input iterator.");

        BOOST_STATIC_ASSERT_MSG(
            (boost::mpl::or_<
                boost::is_base_of<
                    std::forward_iterator_tag, output_iterator_category>,
                boost::is_same<
                    std::output_iterator_tag, output_iterator_category>
            >::value),
            "Requires at least output iterator.");

        typedef typename boost::mpl::or_<
            is_sequential_execution_policy<ExPolicy>,
            boost::is_same<std::input_iterator_tag, input_iterator_category>,
            boost::is_same<std::output_iterator_tag, output_iterator_category>
        >::type is_seq;

        return detail::unique_copy<OutIter>().call(
            std::forward<ExPolicy>(policy), is_seq(),
            first, last, dest, std::forward<Pred>(pred));
    }

    //DOCUMENTATION GOES HERE

    template
        <typename ExPolicy, typename InIter, typename OutIter>
        inline typename boost::enable_if<
            is_execution_policy<ExPolicy>,
            typename detail::algorithm_result<ExPolicy, OutIter>::type
        >::type
    unique_copy(ExPolicy&& policy, InIter first, InIter last, OutIter dest)
    {
        typedef typename std::iterator_traits<InIter>::iterator_category
            input_iterator_category;
        typedef typename std::iterator_traits<OutIter>::iterator_category
            output_iterator_category;
        typedef typename std::iterator_traits<InIter>::value_type
            value_type;

        BOOST_STATIC_ASSERT_MSG(
            (boost::is_base_of<
                std::input_iterator_tag, input_iterator_category>::value),
            "Required at least input iterator.");

        BOOST_STATIC_ASSERT_MSG(
            (boost::mpl::or_<
                boost::is_base_of<
                    std::forward_iterator_tag, output_iterator_category>,
                boost::is_same<
                    std::output_iterator_tag, output_iterator_category>
            >::value),
            "Requires at least output iterator.");

        typedef typename boost::mpl::or_<
            is_sequential_execution_policy<ExPolicy>,
            boost::is_same<std::input_iterator_tag, input_iterator_category>,
            boost::is_same<std::output_iterator_tag, output_iterator_category>
        >::type is_seq;

        return detail::unique_copy<OutIter>().call(
            std::forward<ExPolicy>(policy), is_seq(),
            first, last, dest, std::equal_to<value_type>());
    }
}}}

#endif<|MERGE_RESOLUTION|>--- conflicted
+++ resolved
@@ -5,13 +5,9 @@
 
 /// \file parallel/algorithms/copy.hpp
 
-<<<<<<< HEAD
+
 #if !defined(HPX_PARALLEL_DETAIL_UNIQUE_MARCH_1_2015_135300)
 #define HPX_PARALLEL_DETAIL_UNIQUE_MARCH_1_2015_135300
-=======
-#if !defined(HPX_PARALLEL_DETAIL_UNIQUE_MARCH_1_2015_1353)
-#define HPX_PARALLEL_DETAIL_UNIQUE_MARCH_1_2015_1353
->>>>>>> 363d5322
 
 #include <hpx/hpx_fwd.hpp>
 #include <hpx/parallel/execution_policy.hpp>
@@ -80,13 +76,9 @@
                     make_zip_iterator(prev, first, flags.get()),
                     count - 1,
                     init,
-<<<<<<< HEAD
+
                     // Flag the duplicates
                     [pred](zip_iterator1 part_begin, std::size_t part_size)
-=======
-                    // flag the duplicates
-                    [pred](zip_iterator part_begin, std::size_t part_size)
->>>>>>> 363d5322
                         -> std::size_t
                     {
                         std::size_t curr = 0;
@@ -114,15 +106,9 @@
                         call_with_data(
                             policy,
                             hpx::util::make_zip_iterator(first, flags.get()),
-<<<<<<< HEAD
                             count - 1,
                             [dest, first](hpx::shared_future<std::size_t>&& pos,
                                 zip_iterator2 part_begin,std::size_t part_count)
-=======
-                            count,
-                            [dest, first](hpx::shared_future<std::size_t>&& pos,
-                                zip_iterator part_begin, std::size_t part_count)
->>>>>>> 363d5322
                             {
                                 Iter iter = dest;
                                 if (get<0>(*part_begin) == first){
